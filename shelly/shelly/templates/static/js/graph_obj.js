// Main plotting library - Creates the Plotly object and Plotly.Plots
// also fills any missing components with dummies to avoid errors
(function() {
if(!window.Plotly) { window.Plotly = {}; }
var plots = Plotly.Plots = {};

// fill for possibly missing graph type libraries.
// most of these should
// module is the name of the object, methods are the methods to fill.
function noop(){}
function req(module, methods) {
    if(module in window.Plotly) { return; }
    var moduleFill = {};
    for(var i=0; i<methods.length; i++) { moduleFill[methods[i]] = noop; }
    window.Plotly[module] = moduleFill;
}
req('Annotations',['add','allArrowheads','draw','drawAll']);
req('Axes',['setTypes','convertOne','convertToNums','setConvert','doAutoRange','expand',
    'autoBin','autoTicks','tickIncrement','tickFirst','tickText','doTicks']);
req('Bars',['calc','plot','setPositions']);
req('Boxes',['calc','plot','setPositions','style']);
req('Drawing',['rgb','opacity','addOpacity','strokeColor','fillColor','setPosition','setSize',
    'setRect','translatePoints','traceStyle','lineGroupStyle','fillGroupStyle','pointStyle','styleText']);
req('ErrorBars',['pushRef2GDC','styleBoxDrop','ydr','plot','style']);
req('Fx',['init','hover','unhover','click','modeBar','dragAlign','dragCursors','dragClear','autoGrowInput']);
req('Heatmap',['calc','plot','margin']);
req('Histogram',['calc']);
req('Legend',['lines','points','bars','boxes','draw']);
req('Lib',['dateTime2ms','isDateTime','ms2DateTime','findBin','distinctVals','nestedProperty',
    'pauseEvent','lpad','aggNums','len','mean','stdev','VERBOSE','TIMER','log','markTime','constrain',
    'notifier','identity']);
req('Scatter',['calc','plot']);

// Most of the generic plotting functions get put into Plotly.Plots,
// but some - the ones we want 3rd-party developers to use - go directly
// into Plotly. These are:
//   plot
//   restyle
//   relayout

/* Coordinate systems in the plots:
***** THESE NOTES ARE HORRIBLY OUT OF DATE... *****
(note: paper and viewbox have y0 at large y because pixels start at upper left,
not lower left)

Data coordinates: xd,yd
    visible range: xd0-xd1, yd0-yd1 (gl.xaxis.range[0-1], gl.yaxis.range[0-1]

Paper coordinates: xp,yp (where axes are drawn, minus gl.margin:.l,.t)
    plot box: xp0-xp1, yp0-yp1 (0 - gd.plotwidth, gd.plotheight - 0)
    transform: xp = mx*xd+bx, yp = my*yd+by
        mx = gl.xaxis._m = gd.plotwidth/(gl.xaxis.range:[1]-[0])
        bx = gl.xaxis._b = -mx*gl.xaxis.range[0]
        my = gl.yaxis._m = gd.plotheight/(gl.yaxis.range:[0]-[1])
        by = gl.yaxis._b = -my*gl.yaxis.range[1]
Viewbox coordinates: xv,yv (where data are drawn)
    plot box: xv0-xv1, yv0-yv1
        initial viewbox: 0 - gd.plotwidth, gd.plotheight - 0
    transform: xv = xp+b2x, yv = yp+b2y
        panning: subtract dx,dy from viewbox:.x,.y
        zooming: viewbox will not scale x and y differently, at least in Chrome, so for
            zoom we will move the individual points.

Plot takes two params, data and layout. For layout see newplot.
data should be an array of objects, one per trace. allowed keys:

    type: (string) scatter (default), bar, heatmap

    x: (float array), or x0:(float) and dx:(float)
        if neither x, x0, or dx exists, defaults is x0:0, dx:1

    y: (float array), or y0:(float) and dy:(float)
        if neither y, y0, or dy exists, defaults to y0:0, dy:1
        you may provide x and/or y arrays, but not neither

    All of these can also be date strings, in the format 'YYYY-mm-dd HH:MM:SS'
    This format can handle anything from year 0 to year 9999, but the underlying JS
    can extend this to year -271820 to 275760
    based on converting to ms since start of 1970 for plotting
    so we could at some point extend beyond 0-9999 limitation...

    mode: (string) 'lines','markers','lines+markers'
        default 'lines+markers' for <20 points, else 'lines'

    line: {
        dash: (string) default 'solid', also 'dot', 'dash', 'longdash', 'dashdot', 'longdashdot',
            all of the above dashes based on linewidth, can also pass in explicit dasharray
        color: (cstring), or (cstring array)
        width: (float px) default 2
    }

    marker: {
        symbol: (string) default 'circle', or (string array)
            can also be 'square', 'triangle-[up|down|left|right]', 'cross'
        size: (float px) default 6, or (float array)
        color: (cstring), or (cstring array)
        line {
            color: (cstring), or (cstring array)
            width: (float px) default 0, or (float array)
        }
    }

    text: (string array) hover text for each point

    name: <string for legend>

    cstring is a string with any valid HTML color
    marker and linecolor will copy each other if only one is present
    if neither is provided, choose one from a default set based on the trace number
    if markerlinecolor is missing it will copy linecolor ONLY if it's different from marker color, otherwise black.

    eventually I'd like to make all of the marker and line properties accept arrays
    to modify properties point-by-point

    any array also has a corresponding src attribute, ie xsrc for x
    this is a string:
        <id>/<colname> for your own data,
        <user>/<id>/<colname> for shared data

*/

// IMPORTANT - default colors should be in hex for grid.js
plots.defaultColors = ['#1f77b4', // muted blue
                '#ff7f0e', // safety orange
                '#2ca02c', // cooked asparagus green
                '#d62728', // brick red
                '#9467bd', // muted purple
                '#8c564b', // chestnut brown
                '#e377c2', // raspberry yogurt pink
                '#7f7f7f', // middle gray
                '#bcbd22', // curry yellow-green
                '#17becf']; // blue-teal

Plotly.colorscales = {
    'YIGnBu':[[0,"rgb(8, 29, 88)"],[0.125,"rgb(37, 52, 148)"],[0.25,"rgb(34, 94, 168)"],
        [0.375,"rgb(29, 145, 192)"],[0.5,"rgb(65, 182, 196)"],[0.625,"rgb(127, 205, 187)"],
        [0.75,"rgb(199, 233, 180)"],[0.875,"rgb(237, 248, 217)"],[1,"rgb(255, 255, 217)"]],

    'YIOrRd':[[0,"rgb(128, 0, 38)"],[0.125,"rgb(189, 0, 38)"],[0.25,"rgb(227, 26, 28)"],
        [0.375,"rgb(252, 78, 42)"],[0.5,"rgb(253, 141, 60)"],[0.625,"rgb(254, 178, 76)"],
        [0.75,"rgb(254, 217, 118)"],[0.875,"rgb(255, 237, 160)"],[1,"rgb(255, 255, 204)"]],

    'RdBu':[[0,"rgb(33, 102, 172)"],[0.125,"rgb(67, 147, 195)"],[0.25,"rgb(146, 197, 222)"],
        [0.375,"rgb(209, 229, 240)"],[0.5,"rgb(247, 247, 247)"],[0.625,"rgb(253, 219, 199)"],
        [0.75,"rgb(244, 165, 130)"],[0.875,"rgb(214, 96, 77)"],[1,"rgb(178, 24, 43)"]],

    'Greens':[[0,"rgb(0, 68, 27)"],[0.125,"rgb(0, 109, 44)"],[0.25,"rgb(35, 139, 69)"],
        [0.375,"rgb(65, 171, 93)"],[0.5,"rgb(116, 196, 118)"],[0.625,"rgb(161, 217, 155)"],
        [0.75,"rgb(199, 233, 192)"],[0.875,"rgb(229, 245, 224)"],[1,"rgb(247, 252, 245)"]],

    'rainbow':[[0,"rgb(0, 0, 150)"],[0.125,"rgb(0, 25, 255)"],[0.25,"rgb(0, 152, 255)"],
        [0.375,"rgb(44, 255, 202)"],[0.5,"rgb(151, 255, 96)"],[0.625,"rgb(255, 234, 0)"],
        [0.75,"rgb(255, 111, 0)"],[0.875,"rgb(223, 0, 0)"],[1,"rgb(132, 0, 0)"]],

    'portland':[[0,"rgb(12,51,131)"],[0.25,"rgb(10,136,186)"],[0.5,"rgb(242,211,56)"],
                [0.75,"rgb(242,143,56)"],[1,"rgb(217,30,30)"]],

    'picnic':[[0,"rgb(0,0,255)"],[0.1,"rgb(51,153,255)"],[0.2,"rgb(102,204,255)"],
                [0.3,"rgb(153,204,255)"],[0.4,"rgb(204,204,255)"],[0.5,"rgb(255,255,255)"],
                [0.6,"rgb(255,204,255)"],[0.7,"rgb(255,153,255)"],[0.8,"rgb(255,102,204)"],
                [0.9,"rgb(255,102,102)"],[1,"rgb(255,0,0)"]],

    'greys':[[0,"rgb(0,0,0)"],[1,"rgb(255,255,255)"]],

    'bluered':[[0,"rgb(0,0,255)"],[1,"rgb(255,0,0)"]] };

Plotly.defaultColorscale = Plotly.colorscales.YIGnBu;

// add all of these colorscales to css dynamically, so we don't have to keep them in sync manually
// dynamic stylesheet, see http://davidwalsh.name/add-rules-stylesheets
// css syntax from http://www.colorzilla.com/gradient-editor/
(function() {
    var style = document.createElement("style");
    // WebKit hack :(
    style.appendChild(document.createTextNode(""));
    document.head.appendChild(style);
    var styleSheet = style.sheet;

    function addStyleRule(selector,stylestring) {
        if(styleSheet.insertRule) { styleSheet.insertRule(selector+'{'+stylestring+'}',0); }
        else if(lib.styleSheet.addRule) { styleSheet.addRule(selector,stylestring,0); }
        else { console.log('addStyleRule failed'); }
    }

    function pct(v){ return String(Math.round((1-v)*100))+'%';}

    for(var scaleName in Plotly.colorscales) {
        var scale = Plotly.colorscales[scaleName],
            list1 = '', // color1 0%, color2 12%, ...
            list2 = ''; // color-stop(0%,color1), color-stop(12%,color2) ...
        for(var i=scale.length-1; i>=0; i--) {
            list1 += ', '+scale[i][1]+' '+pct(scale[i][0]);
            list2 += ', color-stop('+pct(scale[i][0])+','+scale[i][1]+')';
        }
        var rule =
            // old browsers with no supported gradients - shouldn't matter to us
            // as they won't have svg anyway?
            'background: '+scale[scale.length-1][1]+';' +
            // FF 3.6+
            'background: -moz-linear-gradient(top'+list1+');' +
            // Chrome,Safari4+
            'background: -webkit-gradient(linear, left top, left bottom'+list2+');' +
            // Chrome10+,Safari5.1+
            'background: -webkit-linear-gradient(top'+list1+');' +
            // Opera 11.10+
            'background: -o-linear-gradient(top'+list1+');' +
            // IE10+
            'background: -ms-linear-gradient(top'+list1+');' +
            // W3C
            'background: linear-gradient(to bottom'+list1+');' +
            // IE6-9 (only gets start and end colors)
            "filter: progid:DXImageTransform.Microsoft.gradient(startColorstr='"+
                scale[scale.length-1][1]+"',endColorstr='"+scale[0][1]+"',GradientType=0);";
        addStyleRule('.'+scaleName,rule);
    }
}());

// default layout defined as a function rather than a constant so it makes a new copy each time
function defaultLayout(){
    return {title:'Click to enter Plot title',
        xaxis:Plotly.Axes.defaultAxis({range:[-1,6],title:'Click to enter X axis title'}),
        yaxis:Plotly.Axes.defaultAxis({range:[-1,4],title:'Click to enter Y axis title'}),
        legend:{bgcolor:'#fff',bordercolor:'#000',borderwidth:1,
            font:{family:'',size:0,color:''},
            traceorder:'normal'
        },
        width:700,
        height:450,
        autosize:'initial', // after initial autosize reverts to true
        margin:{l:80,r:80,t:80,b:80,pad:2},
        paper_bgcolor:'#fff',
        plot_bgcolor:'#fff',
        barmode:'stack',
        bargap:0.2,
        bargroupgap:0.0,
        boxmode:'overlay',
        boxgap:0.3,
        boxgroupgap:0.3,
        font:{family:'Arial, sans-serif',size:12,color:'#000'},
        titlefont:{family:'',size:0,color:''},
        dragmode:'zoom',
        hovermode:'x'
    };
}

// how to display each type of graph
// AJ 3/4/13: I'm envisioning a lot of stuff that's hardcoded into plot,
// setStyles etc will go here to make multiple graph types easier to manage
var graphInfo = {
    scatter:{
        framework:makePlotFramework
    },
    bar:{
        framework:makePlotFramework
    },
    heatmap:{
        framework:makePlotFramework
    },
    histogramx:{
        framework:makePlotFramework
    },
    histogramy:{
        framework:makePlotFramework
    },
    histogram2d:{
        framework:makePlotFramework
    },
    box:{
        framework:makePlotFramework
    }
};

var BARTYPES = ['bar','histogramx','histogramy'];
plots.isBar = function(type) { return BARTYPES.indexOf(type)!=-1; };
var HEATMAPTYPES = ['heatmap','histogram2d'];
plots.isHeatmap = function(type) { return HEATMAPTYPES.indexOf(type)!=-1; };

plots.newTab = function(divid, layout) {
    makeToolMenu(divid);
    makePlotFramework(divid, layout);
};

function makeToolMenu(divid) {
    // Get the container div: we will store all variables for this plot as
    // properties of this div (for extension to multiple plots/tabs per page)
    // some callers send this in by dom element, others by id (string)
    var gd = (typeof divid == 'string') ? document.getElementById(divid) : divid;
    // test if this is on the main site or embedded
    gd.mainsite = Boolean($('#plotlyMainMarker').length);
    if(gd.mainsite) {
        makeGraphToolMenu(gd);
    }
}

// Traces are unique by name.. allows traces to be updated/restyled
// TODO: this isn't used?
function updateTraces(old_data, new_data) {
    var updated = {},
        res = [],
        i;
    for (i=0; i<old_data.length; i++){
        old_trace = old_data[i];
        updated[old_trace['name']] = old_trace;
    }
    for (i=0; i<new_data.length; i++){
        new_trace = new_data[i];
        updated[new_trace['name']] = new_trace;
    }
    var tk = Object.keys(updated);
    for (i=0; i<tk.length; i++){
        var name = tk[i];
        res.push(updated[name]);
    }
    return res;
}

// the 'view in plotly' link - note that now plot() calls this if it exists,
// so it can regenerate whenever it replots
// note that now this function is only adding the brand in iframes and 3rd-party
// apps, standalone plots get the sidebar instead.
plots.positionBrand = function(gd){
    $(gd).find('.linktotool').remove();
    var linktotool = $('<div class="linktotool">'+
        '<a><font class="muted">view in </font><font class="info">plotly</font></a>'+
        '</div>').appendTo(gd.paperdiv.node());
    if(gd.shareplot) {
        var path=window.location.pathname.split('/');
        linktotool.find('a')
            .attr('href','/'+path[2]+'/'+path[1])
            .attr('target','_blank');
    }
    else {
        linktotool.find('a').click(function(){
            var hiddenform = $('<div id="hiddenform" style="display:none;">'+
                '<form action="https://plot.ly/external" method="post" target="_blank">'+
                '<input type="text" name="data" /></form></div>').appendTo(gd);
            // somehow we need to double escape characters for this purpose.
            // and need to escape single quote because we'll use it at the end
            hiddenform.find('input').val(plots.graphJson(gd,false,'keepdata')
                .replace(/\\/g,'\\\\').replace(/'/g,"\\'"));
            hiddenform.find('form').submit();
            hiddenform.remove();
        });
    }
};

// ----------------------------------------------------
// Main plot-creation function. Note: will call newPlot
// if necessary to create the framework
// ----------------------------------------------------
// inputs:
//      gd - the id or DOM element of the graph container div
//      data - array of traces, containing the data and display
//          information for each trace
//      layout - object describing the overall display of the plot,
//          all the stuff that doesn't pertain to any individual trace
Plotly.plot = function(gd, data, layout) {
    Plotly.Lib.markTime('in plot');
    // Get the container div: we will store all variables for this plot as
    // properties of this div (for extension to multiple plots/tabs per page)
    // some callers send this in by dom element, others by id (string)
    if(typeof gd == 'string') { gd = document.getElementById(gd); }
    // test if this is on the main site or embedded
    gd.mainsite=Boolean($('#plotlyMainMarker').length);

    // if there is already data on the graph, append the new data
    // if you only want to redraw, pass non-array (null, '', whatever) for data
    var graphwasempty = ((typeof gd.data==='undefined') && $.isArray(data));
    if($.isArray(data)) {
        if(graphwasempty) { gd.data=data; }
        else { gd.data.push.apply(gd.data,data); }
        gd.empty=false; // for routines outside graph_obj that want a clean tab
                        // (rather than appending to an existing one) gd.empty
                        // is used to determine whether to make a new tab
    }

    // Make or remake the framework (ie container and axes) if we need to
    // figure out what framework the data imply,
    //  and whether this is different from what was already there
    // everything on xy axes (which right now is everything period) uses newPlot
    //  but surface plots, pie charts, etc may use other frameworks.
    // note: if they container already exists and has data,
    //  the new layout gets ignored (as it should)
    //  but if there's no data there yet, it's just a placeholder...
    //  then it should destroy and remake the plot
    if (gd.data && gd.data.length > 0) {
        var framework = graphInfo[gd.data[0].type || 'scatter'].framework;
        if(!gd.framework || gd.framework!=framework || (typeof gd.layout==='undefined') || graphwasempty) {
            gd.framework = framework;
            framework(gd,layout);
        }
    }
    else if((typeof gd.layout==='undefined')||graphwasempty) { makePlotFramework(gd, layout); }

    // enable or disable formatting buttons
    $(gd).find('.data-only').attr('disabled', !gd.data || gd.data.length===0);

    var gl = gd.layout,
        xa = gl.xaxis,
        ya = gl.yaxis;
    var x, y, i, serieslen, cd, type;
    // if we have bars or fill-to-zero traces, make sure autorange goes to zero
    gd.firstscatter = true; // because fill-to-next on the first scatter trace goes to zero
    gd.numboxes = 0;

    // prepare the types and conversion functions for the axes
    // also clears the autorange bounds ._min, ._max
    Plotly.Axes.setTypes(gd);

    // prepare the data and find the autorange
    // TODO: only remake calcdata for new or changed traces
    gd.calcdata=[];
    gd.hmpixcount=0; // for calculating avg luminosity of heatmaps
    gd.hmlumcount=0;

    Plotly.Lib.markTime('done Plotly.Axes.setType');

    for(var curve in gd.data) {
        var gdc = gd.data[curve], // curve is the index, gdc is the data object for one trace
            curvetype = gdc.type || 'scatter', //default type is scatter
            typeinfo = graphInfo[curvetype],
            cdtextras = {}; // info (if anything) to add to cd[0].t
        cd = [];

        if(typeinfo.framework!=gd.framework) {
            console.log('Oops, tried to put data of type '+(gdc.type || 'scatter')+
                ' on an incompatible graph controlled by '+(gd.data[0].type || 'scatter')+
                ' data. Ignoring this dataset.');
            continue;
        }

        // if no name is given, make a default from the curve number
        if(!('name' in gdc)) {
            if('ysrc' in gdc) {
                var ns=gdc.ysrc.split('/');
                gdc.name=ns[ns.length-1].replace(/\n/g,' ');
            }
            else { gdc.name='trace '+curve; }
        }

        if (curvetype=='scatter') { cd = Plotly.Scatter.calc(gd,gdc); }
        else if (plots.isBar(curvetype)) {
            if(curvetype=='bar') { cd = Plotly.Bars.calc(gd,gdc); }
            else { cd = Plotly.Histogram.calc(gd,gdc); }
        }
        else if (plots.isHeatmap(curvetype)){ cd = Plotly.Heatmap.calc(gd,gdc); }
        else if (curvetype=='box') { cd = Plotly.Boxes.calc(gd,gdc); }

        if(!('line' in gdc)) gdc.line = {};
        if(!('marker' in gdc)) gdc.marker = {};
        if(!('line' in gdc.marker)) gdc.marker.line = {};
        if(!('textfont' in gdc)) gdc.textfont = {};
        if(!$.isArray(cd) || !cd[0]) { cd = [{x: false, y: false}]; } // make sure there is a first point

        // add the trace-wide properties to the first point, per point properties to every point
        // t is the holder for trace-wide properties
        if(!cd[0].t) { cd[0].t = {}; }
        cd[0].t.curve = curve; // store the gd.data curve number that gave this trace
        cd[0].t.cdcurve = gd.calcdata.length; // store the calcdata curve number we're in

        gd.calcdata.push(cd);
        Plotly.Lib.markTime('done with calcdata for '+curve);
    }

    // put the styling info into the calculated traces
    // has to be done separate from applyStyles so we know the mode (ie which objects to draw)
    // and has to be before stacking so we get bardir, type, visible
    plots.setStyles(gd);

    // position and range calculations for traces that depend on each other
    // ie bars (stacked or grouped) and boxes push each other out of the way
    Plotly.Bars.setPositions(gd);
    Plotly.Boxes.setPositions(gd);

    Plotly.Lib.markTime('done with setstyles and bar/box adjustments');

    // autorange for errorbars
    if(ya.autorange) {
        Plotly.Axes.expand(ya,Plotly.ErrorBars.ydr(gd),{padded:true});
    }
    Plotly.Lib.markTime('done Plotly.ErrorBars.ydr');

    // autorange for annotations
    Plotly.Annotations.calcAutorange(gd);
    // TODO: autosize extra for text markers

    var axesOK = true;
    Plotly.Axes.list(gd).forEach(function(ax) {
        Plotly.Axes.doAutoRange(ax);
        if(!$.isNumeric(ax._m) || !$.isNumeric(ax._b)) {
            axesOK = false;
            console.log('error with axis scaling',ax);
        }
    });
    if(!axesOK) {
        Plotly.lib.notifier('Something went wrong with axis scaling','long');
        return;
    }

    gd.plot.attr('viewBox','0 0 '+xa._length+' '+ya._length);
    Plotly.Axes.doTicks(gd,'redraw'); // draw ticks, titles, and calculate axis scaling (._b, ._m)

    Plotly.Lib.markTime('done autorange and ticks');

    // Now plot the data. Order is:
    // 1. heatmaps (and 2d histos)
    // 2. bars/histos
    // 3. errorbars for everyone
    // 4. scatter
    // 5. box plots

    var cdbar = [], cdscatter = [], cdbox = [];
    for(i in gd.calcdata){
        cd = gd.calcdata[i];
        type=cd[0].t.type;
        if(plots.isHeatmap(type)) {
            Plotly.Heatmap.plot(gd,cd);
            Plotly.Lib.markTime('done heatmap '+i);
        }
        else {
            // in case this one was a heatmap previously, remove it and its colorbar
            $(gd).find('.hm'+i).remove();
            $(gd).find('.cb'+i).remove();

            if(plots.isBar(type)) { cdbar.push(cd); }
            else if(type=='box') { cdbox.push(cd); }
            else { cdscatter.push(cd); }
        }
    }

    // remove old traces, then redraw everything
    gd.plot.selectAll('g.trace').remove();
    Plotly.Bars.plot(gd,cdbar);
    Plotly.Lib.markTime('done bars');

    // DRAW ERROR BARS for bar and scatter plots
    // these come after (on top of) bars, and before (behind) scatter
    Plotly.ErrorBars.plot(gd,cdbar.concat(cdscatter));
    Plotly.Lib.markTime('done errorbars');

    Plotly.Scatter.plot(gd,cdscatter);
    Plotly.Lib.markTime('done scatter');
    Plotly.Boxes.plot(gd,cdbox);
    Plotly.Lib.markTime('done boxes');

    //styling separate from drawing
    applyStyle(gd);
    Plotly.Lib.markTime('done applyStyle');

    // show the legend and annotations
    if(gl.showlegend || (gd.calcdata.length>1 && gl.showlegend!==false)) { Plotly.Legend.draw(gd); }
    else { gd.infolayer.selectAll('.legend').remove(); }
    Plotly.Annotations.drawAll(gd);

    // final cleanup
<<<<<<< HEAD
    console.log(gd.mainsite, gd.standalone);
    // 'view in plotly' link for embedded plots
    if(!gd.mainsite && !gd.standalone) { plots.positionBrand(gd); }
=======
    if(!gd.mainsite && !gd.standalone) { plots.positionBrand(gd); } // 'view in plotly' link for embedded plots
>>>>>>> a57b62d8

    setTimeout(function(){
        if($(gd).find('#graphtips').length===0 && gd.data!==undefined && gd.showtips!==false && gd.mainsite){
            try{
                if( firsttimeuser() ) { showAlert('graphtips'); }
            }
            catch(e){ console.log(e); }
        }
        else if($(gd).find('#graphtips').css('display')=='none'){
            if( firsttimeuser() ) { $(gd).find('#graphtips').fadeIn(); }
        }
    },1000);
    Plotly.Lib.markTime('done plot');
};

// setStyles: translate styles from gd.data to gd.calcdata,
// filling in defaults for missing values and breaking out arrays to individual points
plots.setStyles = function(gd, merge_dflt) {
    if(typeof gd == 'string') { gd = document.getElementById(gd); }
    merge_dflt = merge_dflt || false; // CP Edit - see mergeattr comment

    var i,j,l,p,prop,val,cd,t,c,gdc,defaultColor;

    // merge object a[k] (which may be an array or a single value) into cd...
    // search the array defaults in case a[k] is missing (and for a default val
    // if some points of o are missing from a)
    // CP Edit: if merge_dflt, then apply the default value into gd.data... used for saving themes
    // CP Edit: pass key (k) as argument
    // AJ Edit: nosplit option - used for colorscales because they're
    //          arrays but shouldn't be treated as per-point objects
    function mergeattr(k,attr,dflt,nosplit) {
        prop = Plotly.Lib.nestedProperty(gdc,k);
        val = prop.get();

        if($.isArray(val) && !nosplit) {
            l = Math.min(cd.length,val.length);
            for(p=0; p<l; p++) { cd[p][attr]=val[p]; }
            // use the default for the trace-wide value, in case individual vals are missing
            cd[0].t[attr] = dflt;
        }
        else {
            cd[0].t[attr] = (typeof val != 'undefined') ? val : dflt;
            if(merge_dflt && typeof val == 'undefined'){
                prop.set(dflt);
            }
        }
    }


    for(i in gd.calcdata){
        cd = gd.calcdata[i]; // trace plus styling
        t = cd[0].t; // trace styling object
        c = t.curve; // trace number
        gdc = gd.data[c];
        defaultColor = plots.defaultColors[c % plots.defaultColors.length];
        // all types have attributes type, visible, opacity, name, text
        // mergeattr puts single values into cd[0].t, and all others into each individual point
        mergeattr('type','type','scatter');
        mergeattr('visible','visible',true);
        mergeattr('opacity','op',1);
        mergeattr('text','tx','');
        mergeattr('name','name','trace '+c);
        mergeattr('error_y.visible','ye_vis',false);
        var type = t.type; // like 'bar'
        if( (gdc.error_y && gdc.error_y.visible ) ){
            mergeattr('error_y.type','ye_type','percent');
            mergeattr('error_y.value','ye_val',10);
            mergeattr('error_y.traceref','ye_tref',0);
            mergeattr('error_y.color','ye_clr',t.ye_clr|| defaultColor);
            mergeattr('error_y.thickness','ye_tkns',1);
            mergeattr('error_y.width','ye_w',4);
            mergeattr('error_y.opacity','ye_op',1);
        }
        if(['scatter','box'].indexOf(type)!=-1){
            mergeattr('line.color','lc',gdc.marker.color || defaultColor);
            mergeattr('line.width','lw',2);
            mergeattr('marker.symbol','mx','circle');
            mergeattr('marker.opacity','mo',1);
            mergeattr('marker.size','ms',6);
            mergeattr('marker.color','mc',t.lc);
            mergeattr('marker.line.color','mlc',((t.lc!=t.mc) ? t.lc : '#000'));
            mergeattr('marker.line.width','mlw',0);
            mergeattr('fill','fill','none');
            mergeattr('fillcolor','fc',Plotly.Drawing.addOpacity(t.lc,0.5));
            if($.isArray(gdc.marker.size)) {
                mergeattr('marker.sizeref','msr',1);
                mergeattr('marker.sizemode','msm','diameter');
            }
            // even if sizeref and sizemode are set, don't use them outside bubble charts
            else { t.msr=1; t.msm = 'diameter'; }
            mergeattr('marker.colorscale','mscl',Plotly.defaultColorscale,true);
            mergeattr('marker.cauto','mcauto',true);
            mergeattr('marker.cmax','mcmax',10);
            mergeattr('marker.cmin','mcmin',-10);
            mergeattr('marker.line.colorscale','mlscl',Plotly.defaultColorscale,true);
            mergeattr('marker.line.cauto','mlcauto',true);
            mergeattr('marker.line.cmax','mlcmax',10);
            mergeattr('marker.line.cmin','mlcmin',-10);
            if(type==='scatter') {
                var defaultMode = 'lines';
                if(cd.length<Plotly.Scatter.PTS_LINESONLY || (typeof gdc.mode != 'undefined')) {
                    defaultMode = 'lines+markers';
                }
                else { // check whether there are orphan points, then show markers regardless of length
                    for(j=0; j<cd.length; j++) {
                        if($.isNumeric(cd[j].x) && $.isNumeric(cd[j].y) &&
                          (j===0 || !$.isNumeric(cd[j-1].x) || !$.isNumeric(cd[j-1].y)) &&
                          (j==cd.length-1 || !$.isNumeric(cd[j+1].x) || !$.isNumeric(cd[j+1].y))) {
                            defaultMode = 'lines+markers';
                            break;
                        }
                    }
                }
                mergeattr('mode','mode',defaultMode);
                mergeattr('line.dash','ld','solid');
                mergeattr('textposition','tp','middle center');
                mergeattr('textfont.size','ts',gd.layout.font.size);
                mergeattr('textfont.color','tc',gd.layout.font.color);
                mergeattr('textfont.family','tf',gd.layout.font.family);
            }
            else if(type==='box') {
                mergeattr('whiskerwidth','ww',0.5);
                mergeattr('boxpoints','boxpts','outliers');
                mergeattr('boxmean','mean',false);
                mergeattr('jitter','jitter',0);
                mergeattr('pointpos','ptpos',0);
                mergeattr('marker.outliercolor','soc','rgba(0,0,0,0)');
                mergeattr('marker.line.outliercolor','solc',t.mc);
                mergeattr('marker.line.outlierwidth','solw',1);
                mergeattr('marker.outliercolorscale','soscl',t.mscl,true);
                mergeattr('marker.outliercauto','socauto',t.mcauto);
                mergeattr('marker.outliercmax','socmax',t.mcmax);
                mergeattr('marker.outliercmin','socmin',t.mcmin);
                mergeattr('marker.line.outliercolorscale','solscl',t.mlscl,true);
                mergeattr('marker.line.outliercauto','solcauto',t.mlcauto);
                mergeattr('marker.line.outliercmax','solcmax',t.mlcmax);
                mergeattr('marker.line.outliercmin','solcmin',t.mlcmin);
            }
        }
        else if(plots.isHeatmap(type)){
            if(type==='histogram2d') {
                mergeattr('histnorm','histnorm','count');
                mergeattr('autobinx','autobinx',true);
                mergeattr('nbinsx','nbinsx',0);
                mergeattr('xbins.start','xbstart',0);
                mergeattr('xbins.end','xbend',1);
                mergeattr('xbins.size','xbsize',1);
                mergeattr('autobiny','autobiny',true);
                mergeattr('nbinsy','nbinsy',0);
                mergeattr('ybins.start','ybstart',0);
                mergeattr('ybins.end','ybend',1);
                mergeattr('ybins.size','ybsize',1);
            }
            else {
                mergeattr('xtype','xtype',gdc.x ? 'array' : 'noarray');
                mergeattr('ytype','ytype',gdc.y ? 'array' : 'noarray');
                mergeattr('x0','x0',0);
                mergeattr('dx','dx',1);
                mergeattr('y0','y0',0);
                mergeattr('dy','dy',1);
            }
            mergeattr('zauto','zauto',true);
            mergeattr('zmin','zmin',-10);
            mergeattr('zmax','zmax',10);
            mergeattr('scl', 'scl', Plotly.defaultColorscale,true);
            mergeattr('showscale','showscale',true);
            mergeattr('zsmooth', 'zsmooth', false);
        }
        else if(plots.isBar(type)){
            if(type!='bar') {
                mergeattr('histnorm','histnorm','count');
                mergeattr('autobinx','autobinx',true);
                mergeattr('nbinsx','nbinsx',0);
                mergeattr('xbins.start','xbstart',0);
                mergeattr('xbins.end','xbend',1);
                mergeattr('xbins.size','xbsize',1);
            }
            mergeattr('bardir','bardir','v');
            mergeattr('marker.opacity','mo',1);
            mergeattr('marker.color','mc',defaultColor);
            mergeattr('marker.line.color','mlc','#000');
            mergeattr('marker.line.width','mlw',0);
        }
    }
};

function applyStyle(gd) {
    var gp = gd.plot;
    gp.selectAll('g.trace')
        .call(Plotly.Drawing.traceStyle,gd);
    gp.selectAll('g.points')
        .each(function(d){
            d3.select(this).selectAll('path,rect')
                .call(Plotly.Drawing.pointStyle,d.t||d[0].t);
            d3.select(this).selectAll('text')
                .call(Plotly.Drawing.textPointStyle,d.t||d[0].t);
        });

    gp.selectAll('g.trace polyline.line')
        .call(Plotly.Drawing.lineGroupStyle);

    gp.selectAll('g.trace polyline.fill')
        .call(Plotly.Drawing.fillGroupStyle);

    gp.selectAll('g.boxes')
        .call(Plotly.Boxes.style);
    gp.selectAll('g.errorbars')
        .call(Plotly.ErrorBars.style);

    if(gd.mainsite && window.ws && window.ws.confirmedReady) {
        alert_repl("applyStyle", plots.graphJson(gd,true));
    }
}

// -----------------------------------------------------
// restyle and relayout: these two control all redrawing
// for data (restyle) and everything else (relayout)
// -----------------------------------------------------

// restyle: change styling of an existing plot
// can be called two ways:
// restyle(gd,astr,val[,traces])
//      gd - graph div (dom element)
//      astr - attribute string (like 'marker.symbol')
//      val - value to give this attribute
//      traces - integer or array of integers for the traces to alter (all if omitted)
// relayout(gd,aobj[,traces])
//      aobj - {astr1:val1, astr2:val2...} allows setting multiple attributes simultaneously
// val (or val1, val2... in the object form) can be an array, to apply different
// values to each trace
// if the array is too short, it will wrap around (useful for style files that want
// to specify cyclical default values)
Plotly.restyle = function(gd,astr,val,traces) {
    // console.log(gd,astr,val,traces);
    if(typeof gd == 'string') { gd = document.getElementById(gd); }

    var gl = gd.layout,
        aobj = {};
    if(typeof astr == 'string') { aobj[astr] = val; }
    else if($.isPlainObject(astr)) {
        aobj = astr;
        if(traces===undefined) { traces = val; } // the 3-arg form
    }
    else { console.log('restyle fail',astr,val,traces); return; }

    if(Object.keys(aobj).length) { gd.changed = true; }

    if($.isNumeric(traces)) { traces=[traces]; }
    else if(!$.isArray(traces) || !traces.length) {
        traces=gd.data.map(function(v,i){ return i; });
    }

    // need to replot (not just restyle) if mode or visibility changes, because
    // the right objects don't exist. Also heatmaps, error bars, histos, and
    // boxes all make some changes that need a replot
    // TODO: many of these don't need to redo calcdata, should split that out too
    // (though first check how much of our time is spent there...)
    // and in principle we generally shouldn't need to redo ALL traces... that's
    // harder though.
    var replot_attr=[
        'mode','visible','type','bardir','fill','histnorm',
        'marker.size','text','textfont.size','textposition',
        'xtype','x0','dx','ytype','y0','dy',
        'zmin','zmax','zauto','mincolor','maxcolor','scl','zsmooth','showscale',
        'error_y.visible','error_y.value','error_y.type','error_y.traceref','error_y.array','error_y.width',
        'autobinx','nbinsx','xbins.start','xbins.end','xbins.size',
        'autobiny','nbinsy','ybins.start','ybins.end','ybins.size',
        'boxpoints','jitter','pointpos','whiskerwidth','boxmean'
    ];
    // these ones show up in restyle because they make more sense in the style
    // box, but they're graph-wide attributes, so set in gd.layout
    // also axis scales and range show up here because we may need to undo them
    var layout_attr = [
        'barmode','bargap','bargroupgap','boxmode','boxgap','boxgroupgap',
        '?axis.autorange','?axis.range'
    ];
    // these ones may alter the axis type (at least if the first trace is involved)
    var axtype_attr = ['type','x','y','x0','y0','bardir'];
    // flags for which kind of update we need to do
    var doplot = false,
        dolayout = false,
        doapplystyle = false;
    // copies of the change (and previous values of anything affected) for the
    // undo / redo queue
    var redoit = {},
        undoit = {},
        axlist;

    // make a new empty vals array for undoit
    function a0(){ return traces.map(function(){ return undefined; }); }

    // for autoranging multiple axes
    function addToAxlist(axid) {
        var axName = Plotly.Axes.id2name(axid);
        if(axlist.indexOf(axName)==-1) { axlist.push(axName); }
    }
    function autorangeAttr(axName) { return axName+'.autorange'; }
    function rangeAttr(axName) { return axName+'.range'; }

    // for attrs that interact (like scales & autoscales), save the
    // old vals before making the change
    // val=undefined will not set a value, just record what the value was.
    // attr can be an array to set several at once (all to the same val)
    function doextra(cont,attr,val,i) {
        if($.isArray(attr)) {
            attr.forEach(function(a){ doextra(cont,a,val,i); });
            return;
        }
        if(attr in aobj) { return; } // quit if explicitly setting this elsewhere
        var extraparam = Plotly.Lib.nestedProperty(cont,attr);
        if(!(attr in undoit)) { undoit[attr] = a0(); }
        if(undoit[attr][i]===undefined) { undoit[attr][i]=extraparam.get(); }
        if(val!==undefined) { extraparam.set(val); }
    }
    var zscl = ['zmin','zmax'],
        xbins = ['xbins.start','xbins.end','xbins.size'],
        ybins = ['xbins.start','xbins.end','xbins.size'];

    // now make the changes to gd.data (and occasionally gd.layout)
    // and figure out what kind of graphics update we need to do
    for(var ai in aobj) {
        var vi = aobj[ai], cont, param;
        redoit[ai] = vi;

        if(layout_attr.indexOf(ai.replace(/[xy]axis[0-9]*/g,'?axis'))!=-1){
            param = Plotly.Lib.nestedProperty(gl,ai);
            undoit[ai] = [param.get()];
            // since we're allowing val to be an array, allow it here too,
            // even though that's meaningless
            param.set($.isArray(vi) ? vi[0] : vi);
            // ironically, the layout attrs in restyle only require replot,
            // not relayout
            doplot = true;
            continue;
        }

        // set attribute in gd.data
        undoit[ai] = a0();
        for(i=0; i<traces.length; i++) {
            cont = gd.data[traces[i]];
            param = Plotly.Lib.nestedProperty(cont,ai);

            // setting bin or z settings should turn off auto
            // and setting auto should save bin or z settings
            if(zscl.indexOf(ai)!=-1) { doextra(cont,'zauto',false,i); }
            else if(ai=='zauto') { doextra(cont,zscl,undefined,i); }
            else if(xbins.indexOf(ai)!=-1) { doextra(cont,'autobinx',false,i); }
            else if(ai=='autobinx') { doextra(cont,xbins,undefined,i); }
            else if(ybins.indexOf(ai)!=-1) { doextra(cont,'autobiny',false,i); }
            else if(ai=='autobiny') { doextra(cont,ybins,undefined,i); }
            // heatmaps:setting x0 or dx, y0 or dy, should turn xtype/ytype to 'scaled' if 'array'
            else if(['x0','dx'].indexOf(ai)!=-1 && cont.x && cont.xtype!='scaled') {
                doextra(cont,'xtype','scaled',i);
            }
            else if(['y0','dy'].indexOf(ai)!=-1 && cont.x && cont.ytype!='scaled') {
                doextra(cont,'ytype','scaled',i);
            }

            // save the old value
            undoit[ai][i] = param.get();
            // set the new value - if val is an array, it's one el per trace
            param.set($.isArray(vi) ? vi[i%vi.length] : vi);
        }

        // check if we need to call axis type
        if((traces.indexOf(0)!=-1) && (axtype_attr.indexOf(ai)!=-1)) {
            gd.axtypesok=false;
            doplot = true;
        }

        // switching from auto to manual binning or z scaling doesn't actually
        // do anything but change what you see in the styling box. everything
        // else at least needs to apply styles
        if((['autobinx','autobiny','zauto'].indexOf(ai)==-1) || vi!==false) {
            doapplystyle = true;
        }

        if(replot_attr.indexOf(ai)!=-1) {
            // major enough changes deserve autoscale, autobin, and non-reversed
            // axes so people don't get confused
            if(['bardir','type'].indexOf(ai)!=-1) {
                axlist = [];
                for(i=0; i<traces.length; i++) {
                    var trace = gd.data[traces[i]];
                    addToAxlist(trace.xaxis||'x');
                    addToAxlist(trace.yaxis||'y');

                    if(astr=='type') {
                        doextra(gd.data[traces[i]],['autobinx','autobiny'],true,i);
                    }
                }
                doextra(gl,axlist.map(autorangeAttr),true,0);
                doextra(gl,axlist.map(rangeAttr),[0,1],0);
            }
            // if we need to change margin for a heatmap, force a relayout first so we don't plot twice
            if(Plotly.Heatmap.margin(gd)) { dolayout = true; }
            else { doplot = true; }
        }
    }
    // now all attribute mods are done, as are redo and undo so we can save them
    if(typeof plotUndoQueue == 'function') { plotUndoQueue(gd,undoit,redoit,traces); }

    // now update the graphics
    // a complete layout redraw takes care of plot and
    if(dolayout) {
        gd.layout = undefined;
        Plotly.plot(gd,'',gl);
    }
    else if(doplot) { Plotly.plot(gd); }
    else {
        plots.setStyles(gd);
        if(doapplystyle) {
            applyStyle(gd);
            if(gl.showlegend) { Plotly.Legend.draw(gd); }
        }
    }
    $(gd).trigger('restyle.plotly',[redoit,traces]);
};

// relayout: change layout in an existing plot
// can be called two ways:
// relayout(gd,astr,val)
//      gd - graph div (dom element)
//      astr - attribute string (like 'xaxis.range[0]')
//      val - value to give this attribute
// relayout(gd,aobj)
//      aobj - {astr1:val1, astr2:val2...} allows setting multiple attributes simultaneously
Plotly.relayout = function(gd,astr,val) {
    // console.log(gd,astr,val);
    if(typeof gd == 'string') { gd = document.getElementById(gd); }
    var gl = gd.layout,
        aobj = {},
        dolegend = false,
        doticks = false,
        dolayoutstyle = false,
        doplot = false;

    if(typeof astr == 'string') { aobj[astr] = val; }
    else if($.isPlainObject(astr)) { aobj = astr; }
    else { console.log('relayout fail',astr,val); return; }

    if(Object.keys(aobj).length) { gd.changed = true; }

    // look for 'allaxes', split out into all axes
    var keys = Object.keys(aobj),
        axes = Plotly.Axes.list(gd);
    for(var i=0; i<keys.length; i++) {
        if(keys[i].indexOf('allaxes')===0) {
            for(var j=0; j<axes.length; j++) {
                var newkey = keys[i].replace('allaxes',axes[j]);
                if(!aobj[newkey]) { aobj[newkey] = aobj[keys[i]]; }
            }
            delete aobj[keys[i]];
        }
    }

    // copies of the change (and previous values of anything affected) for the
    // undo / redo queue
    var redoit = {},
        undoit = {};

    // for attrs that interact (like scales & autoscales), save the
    // old vals before making the change
    // val=undefined will not set a value, just record what the value was.
    // attr can be an array to set several at once (all to the same val)
    function doextra(attr,val) {
        if($.isArray(attr)) {
            attr.forEach(function(a){ doextra(a,val); });
            return;
        }
        if(attr in aobj) { return; } // quit if explicitly setting this elsewhere
        var p = Plotly.Lib.nestedProperty(gl,attr);
        if(!(attr in undoit)) { undoit[attr]=p.get(); }
        if(val!==undefined) { p.set(val); }
    }

    // for editing annotations - is it on autoscaled axes?
    function annAutorange(anni,axletter) {
        var axName = Plotly.Axes.id2name(anni[axletter+'axis']||axletter);
        return gl[axName] && gl[axName].autorange;
    }

    var hw = ['height','width'];

    // alter gd.layout
    for(var ai in aobj) {
        var p = Plotly.Lib.nestedProperty(gl,ai),
            vi = aobj[ai];
        redoit[ai] = aobj[ai];
        // axis reverse is special - it is its own inverse op and has no flag.
        undoit[ai] = (p.parts[1]=='reverse') ? aobj[ai] : p.get();

        // check autosize or autorange vs size and range
        if(hw.indexOf(ai)!=-1) { doextra('autosize', false); }
        else if(ai=='autosize') { doextra(hw, undefined); }
        var m = ai.match(/^[xy]axis[0-9]*\.range\[[0|1]\]$/);
        if(m && m.length==2) { doextra(p.parts[0]+'.autorange', false); }
        m = ai.match(/^[xy]axis[0-9]*\.autorange$/);
        if(m && m.length==2) { doextra([p.parts[0]+'.range[0]',p.parts[0]+'.range[1]'], undefined); }

        // toggling log without autorange: need to also recalculate ranges
        // logical XOR (ie will islog actually change)
        if(p.parts[1]=='type' && !gl[p.parts[0]].autorange && (gl[p.parts[0]].type=='log' ? vi!='log' : vi=='log')) {
            var ax = gl[p.parts[0]],
                r0 = ax.range[0],
                r1 = ax.range[1];
            if(vi=='log') {
                // if both limits are negative, autorange
                if(r0<0 && r1<0) { doextra(p.parts[0]+'.autorange',true); continue; }
                // if one is negative, set it to one millionth the other. TODO: find the smallest positive val?
                else if(r0<0) r0 = r1/1e6;
                else if(r1<0) r1 = r0/1e6;
                // now set the range values as appropriate
                doextra(p.parts[0]+'.range[0]', Math.log(r0)/Math.LN10);
                doextra(p.parts[0]+'.range[1]', Math.log(r1)/Math.LN10);
            }
            else {
                doextra(p.parts[0]+'.range[0]', Math.pow(10, r0));
                doextra(p.parts[0]+'.range[1]', Math.pow(10, r1));
            }
        }

        // handle axis reversal explicitly, as there's no 'reverse' flag
        if(p.parts[1]=='reverse') {
            gl[p.parts[0]].range.reverse();
            doplot=true;
        }
        // send annotation mods one-by-one through Annotations.draw(), don't set via nestedProperty
        // that's because add and remove are special
        else if(p.parts[0]=='annotations') {
            var anum = p.parts[1], anns = gl.annotations, anni = anns[anum]||{};
            // if p.parts is just an annotation number, and val is either 'add' or
            // an entire annotation obj to add, the undo is 'remove'
            // if val is 'remove' then undo is the whole annotation object
            if(p.parts.length==2) {
                if(aobj[ai]=='add' || $.isPlainObject(aobj[ai])) { undoit[ai]='remove'; }
                else if(aobj[ai]=='remove') {
                    if(anum==-1) {
                        undoit['annotations'] = anns;
                        delete undoit[ai];
                    }
                    else { undoit[ai]=anni; }
                }
                else { console.log('???',aobj); }
            }
            if((annAutorange(anni,'x') || annAutorange(anni,'y')) &&
                anum>=0 && (anum>=anns.length || anni.ref=='plot') &&
                ai.indexOf('color')==-1 && ai.indexOf('opacity')==-1) {
                    doplot = true;
            }
            Plotly.Annotations.draw(gd,anum,p.parts.slice(2).join('.'),aobj[ai]);
            delete aobj[ai];
        }
        // alter gd.layout
        else {
            // check whether we can short-circuit a full redraw
            if(p.parts[0].indexOf('legend')!=-1) { dolegend = true; }
            else if(ai.indexOf('title')!=-1) { doticks = true; }
            else if(p.parts[0].indexOf('bgcolor')!=-1) { dolayoutstyle = true; }
            else if(p.parts.length>1 && (
                p.parts[1].indexOf('tick')!=-1 ||
                p.parts[1].indexOf('exponent')!=-1 ||
                p.parts[1].indexOf('grid')!=-1 ||
                p.parts[1].indexOf('zeroline')!=-1)) { doticks = true; }
            else if(ai.indexOf('.linewidth')!=-1 && ai.indexOf('axis')!=-1) {
                doticks = dolayoutstyle = true;
            }
            else if(p.parts.length>1 && (
                p.parts[1].indexOf('line')!=-1 ||
                p.parts[1].indexOf('mirror')!=-1)) { dolayoutstyle = true; }
            else if(ai=='margin.pad') { doticks = dolayoutstyle = true; }
            // hovermode and dragmode don't need any redrawing, since they just
            // affect reaction to user input
            else if(['hovermode','dragmode'].indexOf(ai)==-1) { doplot = true; }
            p.set(vi);
        }
    }
    // now all attribute mods are done, as are redo and undo so we can save them
    if(typeof plotUndoQueue=='function') {
        plotUndoQueue(gd,undoit,redoit,'relayout');
    }

    // calculate autosizing - if size hasn't changed, will remove h&w so we don't need to redraw
    if(aobj.autosize) { aobj=plotAutoSize(gd,aobj); }

    // redraw
    // first check if there's still anything to do
    var ak = Object.keys(aobj);
    if(doplot) {
        gd.layout = undefined; // force plot() to redo the layout
        Plotly.plot(gd,'',gl); // pass in the modified layout
    }
    else if(ak.length) {
        // if we didn't need to redraw entirely, just do the needed parts
        if(dolegend) {
            gd.infolayer.selectAll('.legend').remove();
            if(gl.showlegend) { Plotly.Legend.draw(gd); }
        }
        if(dolayoutstyle) { layoutStyles(gd); }
        if(doticks) {
            Plotly.Axes.doTicks(gd,'redraw');
            plots.titles(gd,'gtitle');
        }
    }
    $(gd).trigger('relayout.plotly',redoit);
};

function setGraphContainerHeight(gd) {
    $gd = $(gd);
    var graphContainerHeight = $gd.innerHeight() - $gd.find('.tool-menu').innerHeight(),
        $themebar = $gd.find('.themebar'),
        $demobar = $gd.find('.demobar');

    if ($themebar.css('display') == 'block') {
        graphContainerHeight -= $themebar.innerHeight();
    }
    if ($demobar.css('display') == 'block') {
        graphContainerHeight -= $demobar.innerHeight();
    }

    $gd.find('.graph-container').css('height', graphContainerHeight);
}

function setGraphContainerScroll(gd) {
    var $graphContainer = $(gd).find('.graph-container'),
        isGraphWiderThanContainer = gd.layout.width > parseInt($graphContainer.css('width'),10);

    if(gd && gd.tabtype=='plot' && $(gd).css('display')!='none') {
        if (gd.layout && (gd.layout.autosize || !isGraphWiderThanContainer)) {

            $graphContainer.removeClass('is-fixed-size');
        }
        else if (gd.layout && isGraphWiderThanContainer) {
            $graphContainer.addClass('is-fixed-size');
        }
    }
}

function plotAutoSize(gd, aobj) {
    if(!gd.mainsite) { delete aobj.autosize; return aobj; }
    setGraphContainerHeight(gd);
    var gdBB = gd.graphContainer.node().getBoundingClientRect();
    var newheight = Math.round(gdBB.height*0.85);
    var newwidth = Math.round(gdBB.width*0.85);

    if(Math.abs(gd.layout.width - newwidth) > 1 || Math.abs(gd.layout.height - newheight) > 1) {
        gd.layout.height = newheight;
        gd.layout.width = newwidth;
    }
    // if there's no size change, update layout but only restyle (different
    // element may get margin color)
    else if(gd.layout.autosize != 'initial') { // can't call layoutStyles for initial autosize
        delete(aobj.autosize);
        gd.layout.autosize = true;
        layoutStyles(gd);
    }
    return aobj;
}

// check whether to resize a tab (if it's a plot) to the container
plots.resize = function(gd) {
    if(typeof gd == 'string') { gd = document.getElementById(gd); }
    killPopovers();

    setGraphContainerHeight(gd);

    if(gd && gd.tabtype=='plot' && $(gd).css('display')!='none') {
        if(gd.redrawTimer) { clearTimeout(gd.redrawTimer); }
        gd.redrawTimer = setTimeout(function(){

            if ($(gd).css('display')=='none') { return; }

            if (gd.layout && gd.layout.autosize) {

                var oldchanged = gd.changed;
                gd.autoplay = true; // don't include this relayout in the undo queue
                Plotly.relayout(gd, {autosize:true});
                gd.changed = oldchanged; // autosizing doesn't count as a change
            }

            if(LIT) {
                hidebox();
                litebox();
            }
        }, 100);
    }

    setGraphContainerScroll(gd);
};

// -------------------------------------------------------
// makePlotFramework: Create the plot container and axes
// -------------------------------------------------------
function makePlotFramework(divid, layout) {

    // Get the container div: we will store all variables as properties of this div
    // (for extension to multiple graphs per page)
    // some callers send this in already by dom element

    var gd = (typeof divid == 'string') ? document.getElementById(divid) : divid,
        gd3 = d3.select(gd);

    gd.graphContainer = gd3.select('.graph-container');

    if(!layout) layout = {};
    // test if this is on the main site or embedded
    gd.mainsite = Boolean($('#plotlyMainMarker').length);

    // CD NOTE: I simplified this "if" condition because the rest seems unnecessary.
    // Leaving the old version here for now for quick reference in case something goes wrong
    // if (($(gd).children('.svg-container').length==1) && (!gd.mainsite ||
    //     ($(gd).children('.tool-menu').length==1 && $(gd).children('.demobar').length==1))) {

    var $svgContainer = $(gd).children('.graph-container').children('.svg-container');

    if ($svgContainer.length==1) {
        // Destroy any plot that already exists in this div
        $svgContainer.children('svg').remove();
    }
    else {
        // Make the svg container
        gd.paperdiv = gd.graphContainer.append('div')
            .classed('svg-container',true)
            .style('position','relative');
    }

    // Get the layout info - take the default and update it with layout arg
    gd.layout=updateObject(defaultLayout(), layout);

    var gl = gd.layout,
        xa = gl.xaxis,
        ya = gl.yaxis;

    Plotly.Axes.setTypes(gd);

    // initial autosize
    if(gl.autosize=='initial') {
        setGraphContainerHeight(gd);
        plotAutoSize(gd,{});
        gl.autosize=true;
    }
    // Make the graph containers
    // the order here controls what's in front of what
    gd.paper = gd.paperdiv.append('svg')
        .attr('xmlns','http://www.w3.org/2000/svg')
        .attr('xmlns:xmlns:xlink','http://www.w3.org/1999/xlink'); // odd d3 quirk - need namespace twice??
    gd.plotbg = gd.paper.append('rect')
        .attr('stroke-width',0);
    gd.gridlayer = gd.paper.append('g').attr('class','gridlayer');
    gd.zerolinelayer = gd.paper.append('g').attr('class','zerolinelayer');
    // Second svg (plot) is for the data
    gd.plot = gd.paper.append('svg')
        .attr('preserveAspectRatio','none')
        .style('fill','none');
    gd.axlines = {
        x:gd.paper.append('path').style('fill','none').classed('crisp',true),
        y:gd.paper.append('path').style('fill','none').classed('crisp',true)
    };
    gd.axislayer = gd.paper.append('g').attr('class','axislayer');
    gd.draglayer = gd.paper.append('g').attr('class','draglayer');
    gd.infolayer = gd.paper.append('g').attr('class','infolayer');
    gd.hoverlayer = gd.paper.append('g').attr('class','hoverlayer');

    // position and style the containers, make main title
    layoutStyles(gd);

    // make the ticks, grids, and axis titles
    Plotly.Axes.doTicks(gd,'redraw');

    // make the axis drag objects and hover effects
    Plotly.Fx.init(gd);
}

// layoutStyles: styling for plot layout elements
function layoutStyles(gd) {
    var gl = gd.layout, xa = gl.xaxis, ya = gl.yaxis;

    Plotly.Heatmap.margin(gd); // check for heatmaps w/ colorscales, adjust margin accordingly

    // adjust margins for outside legends
    // gl.margin is the requested margin, gd.margin is after adjustment
    gd.margin = {
        l:gl.margin.l-(gd.lw<0 ? gd.lw : 0),
        r:gl.margin.r+(gd.lw>0 ? gd.lw : 0),
        t:gl.margin.t+(gd.lh>0 ? gd.lh : 0),
        b:gl.margin.b-(gd.lh<0 ? gd.lh : 0),
        p:gl.margin.pad };

    var gm = gd.margin;
    gd.plotwidth=gl.width-gm.l-gm.r;
    gd.plotheight=gl.height-gm.t-gm.b;

    gd.paperdiv.style({width:gl.width+'px', height:gl.height+'px'});
    gd.paper.call(Plotly.Drawing.setSize, gl.width, gl.height);

<<<<<<< HEAD
    // plot background: color the whole div if it's autosized in the main site,
    // so we don't always have a weird white strip with the "My Data" tab
    // otherwise color the paperdiv, so you see the plot the size it's meant to be.
    if(gl.autosize && gd.mainsite) {
        d3.select(gd).style('background', gl.paper_bgcolor);
        gd.paperdiv.style('background','transparent');
    }
    else {
        d3.select(gd).style('background', '#fff');
        gd.paperdiv.style('background', gl.paper_bgcolor);
    }
    var plotLeft = gm.l+xa.domain[0]*gd.plotwidth/100,
        plotWidth = gd.plotwidth*(xa.domain[1]-xa.domain[0])/100,
        plotTop = gm.t+gd.plotheight*(100-ya.domain[1])/100,
        plotHeight = gd.plotheight*(ya.domain[1]-ya.domain[0])/100;
=======
    gd.paperdiv.style('background', gl.paper_bgcolor);

>>>>>>> a57b62d8
    gd.plotbg
        .call(Plotly.Drawing.setRect, plotLeft-gm.p, plotTop-gm.p, plotWidth+2*gm.p, plotHeight+2*gm.p)
        .call(Plotly.Drawing.fillColor, gl.plot_bgcolor);
    gd.plot
        .call(Plotly.Drawing.setRect, plotLeft, plotTop, plotWidth, plotHeight);

    var xlw = $.isNumeric(xa.linewidth) ? xa.linewidth : 1,
        ylw = $.isNumeric(ya.linewidth) ? ya.linewidth : 1,
        xp = gm.p+ylw,
        yp = gm.p, // shorten y axis lines so they don't overlap x axis lines
        yp2 = xa.mirror ? 0 : xlw; // except at the top when there's no mirror x
    gd.axlines.x
        .attr('d', 'M'+(plotLeft-xp)+','+(plotTop+plotHeight+gm.p+xlw/2)+'h'+(plotWidth+2*xp) +
            (xa.mirror ? ('m0,-'+(plotHeight+2*gm.p+xlw)+'h-'+(plotWidth+2*xp)) : ''))
        .attr('stroke-width',xlw)
        .call(Plotly.Drawing.strokeColor,xa.showline ? xa.linecolor : 'rgba(0,0,0,0)');
    gd.axlines.y
        .attr('d', 'M'+(plotLeft-gm.p-ylw/2)+','+(plotTop-yp-yp2)+'v'+(plotHeight+2*yp+yp2) +
            (ya.mirror ? ('m'+(plotWidth+2*gm.p+ylw)+',0v-'+(plotHeight+2*yp+yp2)) : ''))
        .attr('stroke-width',ylw)
        .call(Plotly.Drawing.strokeColor,ya.showline ? ya.linecolor : 'rgba(0,0,0,0)');
    plots.titles(gd,'gtitle');

    Plotly.Fx.modeBar(gd);

    setGraphContainerScroll(gd);

    return gd;
}

// titles - (re)draw titles on the axes and plot
// title can be 'xtitle', 'ytitle', 'gtitle',
//  or empty to draw all
plots.titles = function(gd,title) {
    if(typeof gd == 'string') { gd = document.getElementById(gd); }
    if(!title) {
        Plotly.Axes.list.forEach(function(axName) {
            plots.titles(gd,Plotly.Axes.name2id(axName)+'title');
        });
        plots.titles(gd,'gtitle');
        return;
    }
    var gl=gd.layout,gm=gd.margin,
        axletter = title.charAt(0),
        cont = gl[Plotly.Axes.id2name(title.replace('title',''))] || gl,
        x,y,w,h,transform='',attr={},xa,ya,
        name = (cont._id||axletter).toUpperCase()+' axis',
        font = cont.titlefont.family || gl.font.family || 'Arial',
        fontSize = cont.titlefont.size || (gl.font.size*1.2) || 14,
        fontColor = cont.titlefont.color || gl.font.color || '#000';
    if(axletter=='x'){
        xa = cont;
        ya = xa.counter;
        x = (gl.width*(ax.domain[0]+ax.domain[1])/100 + gm.l-gm.r)/2;
        y = gl.height+(gd.lh<0 ? gd.lh : 0) - fontSize*2.25; // TODO based on ya.domain or xa.position, and xa.side
        w = xa._length/2;
        h = fontSize;
    }
    else if(axletter=='y'){
        ya = cont;
        xa = ya.counter;
        x = 40-(gd.lw<0 ? gd.lw : 0); // TODO
        y = (gl.height*(ax.domain[0]+ax.domain[1])/100 + gm.t-gm.b)/2;
        w = fontSize;
        h = ya._length/2;
        transform = 'rotate(-90,x,y)';
        attr = {center: 0};
    }
    else{
        name = 'Plot';
        fontSize = gl.titlefont.size || gl.font.size*1.4 || 16;
        x = gl.width/2;
        y = gl.margin.t/2;
        w = gl.width/2;
        h = fontSize;
    }

    gd.infolayer.select('.'+title).remove();
    var el=gd.infolayer.append('text').attr('class',title)
        .call(Plotly.Drawing.setPosition, x, y)
        .call(Plotly.Drawing.font,font,fontSize,fontColor)
        .attr('text-anchor','middle')
        .attr('transform',transform.replace('x',x).replace('y',y));
    // don't allow editing on embedded graphs
    if(gd.mainsite) { el.on('click',function(){ Plotly.Fx.autoGrowInput(this); }); }

    var txt=cont.title;
    if(txt.match(/^Click to enter (Plot |[XY][0-9]* axis )?title$/)) {
        if(gd.mainsite) { el.style('fill','#999'); } // cues in gray
        else { txt=''; } // don't show cues in embedded plots
    }

    if(txt) {
        Plotly.Drawing.styleText(el.node(), txt + (!cont.unit ? '' : (' ('+cont.unit+')')),'clickable');
    }
    else if(gd.mainsite) {
        el.text('Click to enter '+name+' title')
            .style('opacity',0)
            .on('mouseover',function(){d3.select(this).transition().duration(100).style('opacity',1);})
            .on('mouseout',function(){d3.select(this).transition().duration(1000).style('opacity',0);})
          .transition()
            .duration(2000)
            .style('opacity',0);
    }
    else { el.remove(); }

    // move axis labels out of the way, if possible, when tick labels interfere
    if(title=='gtitle') { return; }
    var titlebb=el.node().getBoundingClientRect(),
        paperbb=gd.paperdiv.node().getBoundingClientRect(),
        lbb, tickedge;
    if(axletter=='x'){
        tickedge=0;
        labels=gd.axislayer.selectAll('text.xtick').each(function(){
            lbb=this.getBoundingClientRect();
            if(Plotly.Lib.bBoxIntersect(titlebb,lbb)) {
                tickedge=Plotly.Lib.constrain(tickedge,lbb.bottom,paperbb.bottom-titlebb.height);
            }
        });
        if(tickedge>titlebb.top) {
            el.attr('transform','translate(0,'+(tickedge-titlebb.top)+') '+el.attr('transform'));
        }
    }
    else if(axletter=='y'){
        tickedge=screen.width;
        gd.axislayer.selectAll('text.ytick').each(function(){
            lbb=this.getBoundingClientRect();
            if(Plotly.Lib.bBoxIntersect(titlebb,lbb)) {
                tickedge=Plotly.Lib.constrain(tickedge,paperbb.left+titlebb.width,lbb.left);
            }
        });
        if(tickedge<titlebb.right) {
            el.attr('transform','translate('+(tickedge-titlebb.right)+') '+el.attr('transform'));
        }
    }
};

// ----------------------------------------------------
// Utility functions
// ----------------------------------------------------

// graphJson - jsonify the graph data and layout
plots.graphJson = function(gd, dataonly, mode){
    if(typeof gd == 'string') { gd = document.getElementById(gd); }
    var obj = { data:(gd.data||[]).map(function(v){ return stripObj(v,mode); }) };
    if(!dataonly) { obj.layout = stripObj(gd.layout,mode); }
    return JSON.stringify(obj);
};

// stripObj - used by graphJson to create a copy of an object, stripped as requested by mode.
// mode:
//      keepref (default): remove data for which there's a src present, ie if there's
//          xsrc present (and xsrc is well-formed, ie has : and some chars before it), strip out x
//      keepdata: remove all src tags, don't remove the data itself
//      keepall: keep data and src
// needs to recurse because some src can be inside sub-objects
// also strips out functions and private (start with _) elements
// so we can add temporary things to data and layout that don't get saved
function stripObj(d,mode) {
    if(typeof d == 'function') { return null; }
    if(!$.isPlainObject(d)) { return d; }

    var o={}, v;
    function s2(v2) { return stripObj(v2,mode); }
    for(v in d) {
        // remove private elements and functions - _ is for private, [ is a mistake ie [object Object]
        if(typeof d[v]=='function' || ['_','['].indexOf(v.charAt(0))!=-1) { continue; }
        // look for src/data matches and remove the appropriate one
        if(mode=='keepdata') {
            // keepdata: remove all ...src tags
            if(v.substr(v.length-3)=='src') { continue; }
        }
        else if(mode!='keepall') {
            // keepref: remove sourced data but only if the source tag is well-formed
            var src = d[v+'src'];
            if(typeof src=='string' && src.indexOf(':')>0) { continue; }
        }
        // OK, we're including this... recurse into objects, copy arrays
        if($.isPlainObject(d[v])) { o[v] = stripObj(d[v],mode); }
        else if($.isArray(d[v])) { o[v] = d[v].map(s2); }
        else { o[v] = d[v]; }
    }
    return o;
}

uoStack=[];
// updateObject: merge objects i and up recursively into a new object (o)
// one difference with $.extend is that we coerce updated values to numbers
// if the original value was a number
function updateObject(i,up) {
    if(!$.isPlainObject(up)) { return i; }
    var o = uoStack[uoStack.push({})-1], // seems like JS doesn't fully implement recursion... if I say o={} here then each level destroys the previous.
        key;
    for(key in i) { o[key]=i[key]; }
    for(key in up) {
        if($.isPlainObject(up[key])) {
            o[key]=updateObject($.isPlainObject(i[key]) ? i[key] : {}, up[key]);
        }
        // if the initial object had a number and the update can be a number, coerce it
        else if($.isNumeric(i[key]) && $.isNumeric(up[key])) { o[key] = Number(up[key]); }
        else { o[key] = up[key]; }
    }
    return uoStack.pop();
}

function alert_repl(func_name, data) {
    if (window.ws && window.ws.confirmedReady) {
        func = (func_name ? JSON.stringify(func_name) : 'None');
        data = JSON.stringify(data);
        send_invisible('hermes(' + func + ',' + data + ')');
    }
}

}()); // end Plots object definition<|MERGE_RESOLUTION|>--- conflicted
+++ resolved
@@ -553,13 +553,9 @@
     Plotly.Annotations.drawAll(gd);
 
     // final cleanup
-<<<<<<< HEAD
-    console.log(gd.mainsite, gd.standalone);
+
     // 'view in plotly' link for embedded plots
     if(!gd.mainsite && !gd.standalone) { plots.positionBrand(gd); }
-=======
-    if(!gd.mainsite && !gd.standalone) { plots.positionBrand(gd); } // 'view in plotly' link for embedded plots
->>>>>>> a57b62d8
 
     setTimeout(function(){
         if($(gd).find('#graphtips').length===0 && gd.data!==undefined && gd.showtips!==false && gd.mainsite){
@@ -1342,39 +1338,28 @@
     // adjust margins for outside legends
     // gl.margin is the requested margin, gd.margin is after adjustment
     gd.margin = {
-        l:gl.margin.l-(gd.lw<0 ? gd.lw : 0),
-        r:gl.margin.r+(gd.lw>0 ? gd.lw : 0),
-        t:gl.margin.t+(gd.lh>0 ? gd.lh : 0),
-        b:gl.margin.b-(gd.lh<0 ? gd.lh : 0),
-        p:gl.margin.pad };
+        l: gl.margin.l-(gd.lw<0 ? gd.lw : 0),
+        r: gl.margin.r+(gd.lw>0 ? gd.lw : 0),
+        t: gl.margin.t+(gd.lh>0 ? gd.lh : 0),
+        b: gl.margin.b-(gd.lh<0 ? gd.lh : 0),
+        p: gl.margin.pad };
 
     var gm = gd.margin;
-    gd.plotwidth=gl.width-gm.l-gm.r;
-    gd.plotheight=gl.height-gm.t-gm.b;
-
-    gd.paperdiv.style({width:gl.width+'px', height:gl.height+'px'});
+    gd.plotwidth = gl.width-gm.l-gm.r;
+    gd.plotheight = gl.height-gm.t-gm.b;
+
+    gd.paperdiv.style({
+        width: gl.width+'px',
+        height: gl.height+'px',
+        background: gl.paper_bgcolor
+    });
     gd.paper.call(Plotly.Drawing.setSize, gl.width, gl.height);
 
-<<<<<<< HEAD
-    // plot background: color the whole div if it's autosized in the main site,
-    // so we don't always have a weird white strip with the "My Data" tab
-    // otherwise color the paperdiv, so you see the plot the size it's meant to be.
-    if(gl.autosize && gd.mainsite) {
-        d3.select(gd).style('background', gl.paper_bgcolor);
-        gd.paperdiv.style('background','transparent');
-    }
-    else {
-        d3.select(gd).style('background', '#fff');
-        gd.paperdiv.style('background', gl.paper_bgcolor);
-    }
     var plotLeft = gm.l+xa.domain[0]*gd.plotwidth/100,
         plotWidth = gd.plotwidth*(xa.domain[1]-xa.domain[0])/100,
         plotTop = gm.t+gd.plotheight*(100-ya.domain[1])/100,
         plotHeight = gd.plotheight*(ya.domain[1]-ya.domain[0])/100;
-=======
-    gd.paperdiv.style('background', gl.paper_bgcolor);
-
->>>>>>> a57b62d8
+
     gd.plotbg
         .call(Plotly.Drawing.setRect, plotLeft-gm.p, plotTop-gm.p, plotWidth+2*gm.p, plotHeight+2*gm.p)
         .call(Plotly.Drawing.fillColor, gl.plot_bgcolor);
