--- conflicted
+++ resolved
@@ -553,11 +553,7 @@
                             else d3.select(this).remove();
                         });
                 }
-<<<<<<< HEAD
                 else if(t.type=='bar' || t.type=='xhistogram'){
-=======
-                else if(t.type=='bar'){ 
->>>>>>> afd22956
                     d3.select(this).selectAll('rect')
                         .data(function(d){return d})
                         .enter().append('rect')
@@ -616,10 +612,10 @@
                         else d3.select(this).remove();
                     });
             });
-  
+
         // DRAW ERROR BARS
-        errorbars(gd);    
-      
+        errorbars(gd);
+
 
         //styling separate from drawing
         applyStyle(gp);
@@ -771,8 +767,8 @@
 
     gp.selectAll('g.points')
         .each(function(d){ d3.select(this).selectAll('rect')
-            .call(pointStyle,d[0].t); });            
-            
+            .call(pointStyle,d[0].t); });
+
     gp.selectAll('g.trace polyline')
         .call(lineGroupStyle);
 
@@ -970,20 +966,20 @@
         traces=gd.data.map(function(v,i){return i});
 
     // set attribute in gd.data
-    
+
     var aa=astr.split('.');
     for(i=0; i<traces.length; i++) {
         var cont=gd.data[traces[i]];
         for(var j=0; j<aa.length-1; j++){
-            if(cont[aa[j]]===undefined){ 
+            if(cont[aa[j]]===undefined){
                 cont[aa[j]] = {};       // CP edit: build the heiracrchy if it doesn't exist
                                         // e.g. if setting error_y.clr="blue"
-                                        // and errorbar isn't defined, then initialize 
+                                        // and errorbar isn't defined, then initialize
                                         // errorbar and y
             }
             cont=cont[aa[j]];  // get to the 2nd-to-last level
         }
-        cont[aa[j]]=val;    
+        cont[aa[j]]=val;
     }
 
 
