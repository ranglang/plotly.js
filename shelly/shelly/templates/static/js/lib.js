--- conflicted
+++ resolved
@@ -637,7 +637,6 @@
 // minor convenience/performance booster for d3...
 lib.identity = function(d){ return d; };
 
-<<<<<<< HEAD
 // used to display and show html containers
 // example:
 // if HTML Content: <div data-fruit=["apples","oranges"]></div>
@@ -654,41 +653,6 @@
     });
 };
 
-lib.num2ordinal = function(n) {
-    // 1-9 -> first-ninth
-    // 10 -> 10th
-    // 11 -> 11th
-    // etc
-    // num2ordinal(true);     // true
-    // num2ordinal(Infinity); // Infinity
-    // num2ordinal(NaN);      // NaN
-    // num2ordinal(void 0);   // undefined
-    // From: http://stackoverflow.com/questions/12487422/take-a-value-1-31-and-convert-it-to-ordinal-date-w-javascript
-
-    if((parseFloat(n) == parseInt(n,10)) && !isNaN(n)){
-        if(parseInt(n,10)>=1 && parseInt(n,10)<=9){
-            return ['first', 'second', 'third', 'fourth', 'fifth', 'sixth', 'seventh', 'eighth', 'ninth'][parseInt(n,10)-1];
-        } else{
-            var s=["th","st","nd","rd"],
-            v=n%100;
-            return n+(s[(v-20)%10]||s[v]||s[0]);
-        }
-    }
-    return n;
-};
-
-lib.ppn = function(n){
-    // pretty print the number: 1-9 -> one-nine, >10 remain the same
-    n = parseInt(n,10);
-    return (n>=0 && n<=9 ? ['zero', 'one', 'two', 'three', 'four', 'five', 'six', 'seven', 'eight', 'nine'][n] : n);
-};
-
-lib.plotlyurl = function(page){
-    return window.location.origin+'/'+page;
-};
-
-=======
-
 // random string generator
 lib.randstr = function randstr(existing, bits, base) {
     /*
@@ -726,6 +690,5 @@
     }
     else return res;
 };
->>>>>>> e422c7a7
 
 }()); // end Lib object definition