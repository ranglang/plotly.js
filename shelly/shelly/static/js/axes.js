--- conflicted
+++ resolved
@@ -4,71 +4,6 @@
 //      - data conversions
 //      - calculating and drawing ticks
 (function() {
-<<<<<<< HEAD
-var axes = Plotly.Axes = {};
-
-axes.defaultAxis = function(extras) {
-    return $.extend({
-        range:[-1,6],type:'-',showline:false,mirror:false,linecolor:'#444',linewidth:1,
-        tick0:0,dtick:1,ticks:'',ticklen:5,tickwidth:1,tickcolor:'#444',nticks:0,
-        showticklabels:true,tickangle:'auto',exponentformat:'B',showexponent:'all',
-        showgrid:true,gridcolor:'#eee',gridwidth:1,
-        autorange:true,rangemode:'normal',autotick:true,
-        zeroline:true,zerolinecolor:'#444',zerolinewidth:1,
-        titlefont:{family:'',size:0,color:''},
-        tickfont:{family:'',size:0,color:''},
-        overlaying:false, // anchor, side we leave out for now as the defaults are different for x and y
-        domain:[0,1], position:0
-    },extras||{});
-};
-// TODO: add label positioning
-
-// empty out types for all axes containing these traces so we auto-set them again
-axes.clearTypes = function(gd, traces) {
-    if(!$.isArray(traces) || !traces.length) {
-        traces = (gd.data||[]).map(function(d,i) { return i; });
-    }
-    traces.forEach(function(tracenum) {
-        var d = gd.data[tracenum];
-
-        // ignore 3D and polar
-        if(('r' in d) || Plotly.Plots.isGL3D(d.type)) { return; }
-
-        axes.getFromId(gd,d.xaxis||'x').type = '-';
-        axes.getFromId(gd,d.yaxis||'y').type = '-';
-    });
-};
-
-// setTypes: figure out axis types (linear, log, date, category...)
-// if td.axtypesok is true, we can skip this.
-// to force axtypes to be called again, set td.axtypesok to false before calling plot()
-// this should be done if the first trace changes type or data
-// use the first trace only.
-// If the axis has data, see whether more looks like dates or like numbers
-// If it has x0 & dx (etc), go by x0 (if x0 is a date and dx is a number, perhaps guess days?)
-// If it has none of these, it will default to x0=0, dx=1, so choose number
-// -> If not date, figure out if a log axis makes sense, using all axis data
-axes.setTypes = function(td) {
-    // check if every axis we need exists - make any that don't as defaults
-    (td.data||[]).forEach(function(curve) {
-        // ignore 3D and polar
-        if(('r' in curve) || Plotly.Plots.isGL3D(curve.type)) { return; }
-
-        ['x','y'].forEach(function(axletter) {
-            // also here: convert references x1, y1 to x, y
-            if(curve[axletter+'axis']==axletter+'1') { curve[axletter+'axis'] = axletter; }
-
-            var axid = curve[axletter+'axis']||axletter,
-                axname = axes.id2name(axid);
-
-            if(!td.layout[axname]) {
-                td.layout[axname] = axes.defaultAxis({
-                    range: [-1,axletter=='x' ? 6 : 4],
-                    // title: 'Click to enter '+axes.name2id(axname).toUpperCase()+' axis title',
-                    side: axletter=='x' ? 'bottom' : 'left'
-                });
-            }
-=======
     'use strict';
 
     // ---Plotly global modules
@@ -128,7 +63,6 @@
             var d = gd.data[tracenum];
             axes.getFromId(gd,d.xaxis||'x').type = '-';
             axes.getFromId(gd,d.yaxis||'y').type = '-';
->>>>>>> ace5cb4e
         });
     };
 
@@ -370,204 +304,6 @@
             return !$.isNumeric(v) && ['','None'].indexOf('v')===-1;
         }
 
-<<<<<<< HEAD
-    if(ax.title===undefined) { ax.title = 'Click to enter '+ax._id.toUpperCase()+' axis title'; }
-
-    return ax;
-};
-
-// convert between axis names (xaxis, xaxis2, etc, elements of td.layout)
-// and axis id's (x, x2, etc). Would probably have ditched 'xaxis' completely
-// in favor of just 'x' if it weren't ingrained in the API etc.
-axes.id2name = function(id) { return id && id.charAt(0)+'axis'+id.substr(1); };
-axes.name2id = function(name) { return name && name.charAt(0)+name.substr(5); };
-
-// get counteraxis letter for this axis (name or id)
-// this can also be used as the id for default counter axis
-axes.counterLetter = function(id) { return {x:'y',y:'x'}[id.charAt(0)]; };
-
-function setType(ax){
-    var axletter = ax._id.charAt(0),
-        data = (ax._td.data||[]).filter(function(di){
-            // ignore 3D and polar
-            if(('r' in di) || Plotly.Plots.isGL3D(di.type)) { return false; }
-
-            return (di[axletter+'axis']||axletter)==ax._id;
-        });
-    // backward compatibility
-    if(!ax.type) {
-        if(ax.isdate) { ax.type='date'; }
-        else if(ax.islog) { ax.type='log'; }
-        else if(ax.isdate===false && ax.islog===false) { ax.type='linear'; }
-    }
-    if(ax.autorange=='withzero') {
-        ax.autorange = true;
-        ax.automode = 'withzero';
-    }
-    // now remove the obsolete properties
-    delete ax.islog;
-    delete ax.isdate;
-    delete ax.categories; // obsolete (new one is private)
-
-    if(!data.length) { return; }
-    var d0 = data[0];
-    if(!d0) { return; }
-    var dtype = d0.type||'scatter';
-
-
-    // new logic: let people specify any type they want,
-    // only run the auto-setters if type is unknown, including the initial '-'
-    if(['linear','log','date','category'].indexOf(ax.type)!=-1) { return; }
-
-    // guess at axis type with the new property format
-    // first check for histograms, as the count direction should always default to a linear axis
-    if(dtype=='histogram' && axletter=={v:'y',h:'x'}[d0.orientation||'v']) {
-        ax.type='linear';
-        return;
-    }
-    // then check the data supplied for that axis
-    // only consider existing type if we need to decide log vs linear
-    if(d0.type=='box' && axletter=='x' && !('x' in d0) && !('x0' in d0)) {
-        // check all boxes on this x axis to see if they're dates, numbers, or categories
-        ax.type = axes.autoType(
-            data.filter(function(d){ return d.type==='box'})
-                .map(function(d){
-                    if('x' in d) { return d.x[0]; }
-                    if('name' in d) { return d.name; }
-                    return 'text';
-                })
-        );
-        // ax.type='category'; // take the categories from trace name, text, or number
-    }
-    else {
-        ax.type = axes.autoType((axletter in d0) ? d0[axletter] : [d0[axletter+'0']]);
-    }
-}
-
-axes.autoType = function(array) {
-    if(axes.moreDates(array)) { return 'date'; }
-    if(axes.category(array)) { return 'category'; }
-    if(linearOK(array)) { return 'linear'; }
-    else { return '-'; }
-};
-
-// is there at least one number in array? If not, we should leave
-// ax.type empty so it can be autoset later
-function linearOK(array) {
-    return array && array.some(function(v){ return $.isNumeric(v); });
-}
-
-// does the array a have mostly dates rather than numbers?
-// note: some values can be neither (such as blanks, text)
-// 2- or 4-digit integers can be both, so require twice as many
-// dates as non-dates, to exclude cases with mostly 2 & 4 digit
-// numbers and a few dates
-axes.moreDates = function(a) {
-    var dcnt=0, ncnt=0,
-        inc = Math.max(1,(a.length-1)/1000), // test at most 1000 points, evenly spaced
-        ai;
-    for(var i=0; i<a.length; i+=inc) {
-        ai = a[Math.round(i)];
-        if(Plotly.Lib.isDateTime(ai)) { dcnt+=1; }
-        if($.isNumeric(ai)) { ncnt+=1; }
-    }
-    return (dcnt>ncnt*2);
-};
-
-// does the array look like something that should be plotted on a log axis?
-// it should all be >0 or non-numeric
-// then it should have a range max/min of at least 100
-// and at least 1/4 of distinct values < max/10
-// function loggy(d,ax) {
-//     var vals = [],v,c,i,ir,
-//         ax2 = (ax=='x') ? 'y' : 'x',
-//         inc = 0;
-//     d.forEach(function(c) { inc+=(c.length-1)/1000; });
-//     inc = Math.max(1,inc); // test at most 1000 points, taken evenly from all traces
-//     for(var curve in d){
-//         c=d[curve];
-//         // curve has data: test each numeric point for <=0 and add if unique
-//         if(ax in c) {
-//             for(i=0; i<c[ax].length-0.5; i+=inc) {
-//                 ir = Math.round(i);
-//                 v=c[ax][ir];
-//                 if($.isNumeric(v)){
-//                     if(v<=0) { return false; }
-//                     else if(vals.indexOf(v)<0) { vals.push(v); }
-//                 }
-//             }
-//         }
-//         // curve has linear scaling: test endpoints for <=0 and add all points if unique
-//         else if((ax+'0' in c)&&('d'+ax in c)&&(ax2 in c)) {
-//             if((c[ax+'0']<=0)||(c[ax+'0']+c['d'+ax]*(c[ax2].length-1)<=0)) { return false; }
-//             for(i=0; i<c[ax2].length-0.5; i+=inc) {
-//                 v=c[ax+'0']+c['d'+ax]*Math.round(i);
-//                 if(vals.indexOf(v)<0) { vals.push(v); }
-//             }
-//         }
-//     }
-//     // now look for range and distribution
-//     var mx=Math.max.apply(Math,vals), mn=Math.min.apply(Math,vals);
-//     return ((mx/mn>=100)&&(vals.sort()[Math.ceil(vals.length/4)]<mx/10));
-// }
-
-// are the (x,y)-values in td.data mostly text?
-// JP edit 10.8.2013: strip $, %, and quote characters via axes.cleanDatum
-// require twice as many categories as numbers
-axes.category = function(a) {
-    function isStr(v){ return !$.isNumeric(v) && ['','None'].indexOf('v')==-1; }
-    var inc = Math.max(1,(a.length-1)/1000), ai; // test at most 1000 points
-    var curvenums=0,curvecats=0;
-    for(i=0; i<a.length; i+=inc) {
-        ai = axes.cleanDatum(a[Math.round(i)]);
-        if($.isNumeric(ai)){ curvenums++; }
-        else if(ai && isStr(ai)){ curvecats++; }
-    }
-    return curvecats>curvenums*2;
-};
-
-// cleanDatum: removes characters
-// same replace criteria used in the grid.js:scrapeCol
-// but also handling dates, numbers, and NaN, null, Infinity etc
-axes.cleanDatum = function(c){
-    try{
-        if(typeof c=='object' && c!==null && c.getTime) { return Plotly.Lib.ms2DateTime(c); }
-        if(typeof c!='string' && !$.isNumeric(c)) { return ''; }
-        c = c.toString().replace(/['"%,$# ]/g,'');
-    }catch(e){
-        console.log(e,c);
-    }
-    return c;
-};
-
-// setConvert: define the conversion functions for an axis
-// data is used in 4 ways:
-//  d: data, in whatever form it's provided
-//  c: calcdata: turned into numbers, but not linearized
-//  l: linearized - same as c except for log axes (and other mappings later?)
-//      this is used by ranges, and when we need to know if it's *possible* to
-//      show some data on this axis, without caring about the current range
-//  p: pixel value - mapped to the screen with current size and zoom
-// setAxConvert creates/updates these conversion functions
-// also clears the autorange bounds ._min and ._max
-// and the autotick constraints ._minDtick, ._forceTick0,
-// and looks for date ranges that aren't yet in numeric format
-axes.setConvert = function(ax) {
-    function toLog(v){ return (v>0) ? Math.log(v)/Math.LN10 : null; }
-    function fromLog(v){ return Math.pow(10,v); }
-    function num(v){ return $.isNumeric(v) ? Number(v) : null; }
-
-    ax.c2l = (ax.type=='log') ? toLog : num;
-    ax.l2c = (ax.type=='log') ? fromLog : num;
-
-    // clipMult: how many axis lengths past the edge do we render?
-    // for panning, 1-2 would suffice, but for zooming more is nice.
-    // also, clipping can affect the direction of lines off the edge...
-    var clipMult = 10;
-
-    ax.l2p = function(v) {
-        return d3.round(Plotly.Lib.constrain(ax._b+ax._m*v, -clipMult*ax._length, (1+clipMult)*ax._length),2);
-=======
             // test at most 1000 points
         var inc = Math.max(1,(a.length-1)/1000),
             curvenums=0,
@@ -579,7 +315,6 @@
             else if(ai && isStr(ai)){ curvecats++; }
         }
         return curvecats>curvenums*2;
->>>>>>> ace5cb4e
     };
 
     // cleanDatum: removes characters
@@ -1196,39 +931,6 @@
                 ax.dtick = (rt>0.3) ? 'D2' : 'D1';
             }
         }
-<<<<<<< HEAD
-        // calculate the endpoint
-        var binend = binstart;
-        while(binend<datamax) { binend = axes.tickIncrement(binend,dummyax.dtick); }
-        return {
-            start: binstart,
-            end: binend,
-            size: dummyax.dtick
-        };
-    }
-};
-
-
-// ----------------------------------------------------
-// Ticks and grids
-// ----------------------------------------------------
-
-// calculate the ticks: text, values, positioning
-// if ticks are set to automatic, determine the right values (tick0,dtick)
-// in any case, set tickround to # of digits to round tick labels to,
-// or codes to this effect for log and date scales
-axes.calcTicks = function calcTicks(ax) {
-    // calculate max number of (auto) ticks to display based on plot size
-    if(ax.autotick || !ax.dtick){
-        var gs = ax._td.layout._size,
-            nt = (ax.nticks ||
-                Plotly.Lib.constrain(ax._length/(ax._id.charAt(0)=='y' ? 40 : 80), 4, 9) + 1);
-        axes.autoTicks(ax,Math.abs(ax.range[1]-ax.range[0])/nt);
-        // check for a forced minimum dtick
-        if(ax._minDtick>0 && ax.dtick<ax._minDtick*2) {
-            ax.dtick = ax._minDtick;
-            ax.tick0 = ax._forceTick0;
-=======
         else if(ax.type==='category') {
             ax.tick0 = 0;
             ax.dtick = 1;
@@ -1238,7 +940,6 @@
             ax.tick0 = 0;
             rtexp = Math.pow(10,Math.floor(Math.log(rt)/Math.LN10));
             ax.dtick = rtexp*Plotly.Lib.roundUp(rt/rtexp,[2,5,10]);
->>>>>>> ace5cb4e
         }
 
         // prevent infinite loops...
@@ -1690,59 +1391,8 @@
         if(type==='x') {
             id = id.replace(/y[0-9]*/,'');
         }
-<<<<<<< HEAD
-    }
-    return ax;
-};
-
-// getSubplots - extract all combinations of axes we need to make plots for
-// as an array of items like 'xy', 'x2y', 'x2y2'...
-// sorted by x (x,x2,x3...) then y
-// optionally restrict to only subplots containing axis object ax
-// looks both for combinations of x and y found in the data
-// and at axes and their anchors
-
-axes.getSubplots = function(gd,ax) {
-    var data = gd.data, subplots = [];
-
-    // look for subplots in the data
-    (data||[]).forEach(function(d) {
-        // ignore 3D and polar
-        if(('r' in d) || Plotly.Plots.isGL3D(d.type)) { return; }
-
-        // allow users to include x1 and y1 but convert to x and y
-        if(d.xaxis==='x1') { d.xaxis = 'x'; }
-        if(d.yaxis==='y1') { d.yaxis = 'y'; }
-        var xid = (d.xaxis||'x'),
-            yid = (d.yaxis||'y'),
-            subplot = xid+yid;
-        if(subplots.indexOf(subplot)===-1) { subplots.push(subplot); }
-    });
-
-    // look for subplots in the axes/anchors,
-    // so that we at least draw all axes
-    Plotly.Axes.list(gd).forEach(function(ax2) {
-        // one more place to convert x1,y1 to x,y
-        if(ax2.anchor==='x1') { ax2.anchor = 'x'; }
-        if(ax2.anchor==='y1') { ax2.anchor = 'y'; }
-        if(ax2.overlaying==='x1') { ax2.overlaying = 'x'; }
-        if(ax2.overlaying==='y1') { ax2.overlaying = 'y'; }
-
-        if(!ax2._id) { Plotly.Axes.initAxis(gd,ax2); }
-        var ax2letter = ax2._id.charAt(0),
-            ax3id = ax2.anchor==='free' ?
-                {x:'y',y:'x'}[ax2letter] : ax2.anchor,
-            ax3 = Plotly.Axes.getFromId(gd,ax3id);
-
-        function hasAx2(sp){ return sp.indexOf(ax2._id)!==-1; }
-
-        // if a free axis is already represented in the data, ignore it
-        if(ax2.anchor==='free' && subplots.some(hasAx2)) {
-            return;
-=======
         else if(type==='y') {
             id = id.replace(/x[0-9]*/,'');
->>>>>>> ace5cb4e
         }
         var ax = td.layout[axes.id2name(id)];
         if(!ax && ['x1','y1','x','y'].indexOf(id)!==-1) {
@@ -1837,58 +1487,6 @@
         else { return allSubplots; }
     };
 
-<<<<<<< HEAD
-    // make sure we only have allowed options for exponents (others can make confusing errors)
-    if(['none','e','E','power','SI','B'].indexOf(ax.exponentformat)==-1) { ax.exponentformat = 'e'; }
-    if(['all','first','last','none'].indexOf(ax.showexponent)==-1) { ax.showexponent = 'all'; }
-
-    ax.range = ax.range.map(Number); // in case a val turns into string somehow
-
-    ax.setScale(); // set scaling to pixels
-
-    var axletter = axid.charAt(0),
-        vals= axes.calcTicks(ax),
-        datafn = function(d){ return d.text+d.x+ax.mirror; },
-        tcls = axid+'tick',
-        gcls = axid+'grid',
-        zcls = axid+'zl',
-        pad = ($.isNumeric(ax.linewidth) ? ax.linewidth : 1)/2,
-        labelStandoff = (ax.ticks=='outside' ? ax.ticklen : 1) + ax.linewidth,
-        gridwidth = ax.gridwidth || 1,
-        sides, transfn, tickprefix, tickmid,
-        x1,y1,tx,ty,g,tl,i, gridpath;
-
-    // positioning arguments for x vs y axes
-    if(axletter=='x') {
-        sides = ['bottom','top'];
-        transfn = function(d){ return 'translate('+ax.l2p(d.x)+',0)'; };
-        tickprefix = 'M0,'; // dumb templating with string concat - would be better to use an actual template
-        tickmid = 'v';
-    }
-    else if(axletter=='y') {
-        sides = ['left','right'];
-        transfn = function(d){ return 'translate(0,'+ax.l2p(d.x)+')'; };
-        tickprefix = 'M';
-        tickmid = ',0h';
-    }
-    else {
-        console.log('unrecognized doTicks axis',axid);
-        return;
-    }
-    var axside = ax.side||sides[0],
-    // which direction do the side[0], side[1], and free ticks go?
-    // then we flip if outside XOR y axis
-        ticksign = [-1,1,axside==sides[1] ? 1 : -1];
-    if((ax.ticks!='inside')==(axletter=='x')) { ticksign = ticksign.map(function(v){ return -v; }); }
-
-    // remove zero lines, grid lines, and inside ticks if they're within 1 pixel of the end
-    // The key case here is removing zero lines when the axis bound is zero.
-    function clipEnds(d) {
-        var p = ax.l2p(d.x);
-        return (p>1 && p<ax._length-1);
-    }
-    var valsClipped = vals.filter(clipEnds);
-=======
     // doTicks: draw ticks, grids, and tick labels
     // axid: 'x', 'y', 'x2' etc,
     //     blank to do all,
@@ -1923,7 +1521,6 @@
                         .selectAll('path').remove();
                 });
             }
->>>>>>> ace5cb4e
 
             if(!axid || axid==='redraw') {
                 return Plotly.Lib.syncOrAsync(axes.list(td).map(function(ax) {
@@ -2205,59 +1802,6 @@
             return done;
         }
 
-<<<<<<< HEAD
-        var done = Plotly.Lib.syncOrAsync([
-            allLabelsReady,
-            fixLabelOverlaps
-        ]);
-        if(done && done.then) { td._promises.push(done); }
-        return done;
-    }
-
-    function drawGrid(plotinfo, counteraxis, subplot) {
-        var gridcontainer = plotinfo.gridlayer,
-            zlcontainer = plotinfo.zerolinelayer,
-            gridvals = plotinfo['hidegrid'+axletter]?[]:valsClipped,
-            gridpath = 'M0,0'+((axletter=='x') ? 'v' : 'h') + counteraxis._length,
-            grid = gridcontainer.selectAll('path.'+gcls)
-                .data(ax.showgrid===false ? [] : gridvals, datafn);
-        grid.enter().append('path').classed(gcls,1)
-            .classed('crisp',1)
-            .attr('d',gridpath)
-            .each(function(d) {
-                if(ax.zeroline && (ax.type=='linear'||ax.type=='-') && Math.abs(d.x)<ax.dtick/100) {
-                    d3.select(this).remove();
-                }
-            });
-        grid.attr('transform',transfn)
-            .call(Plotly.Drawing.strokeColor, ax.gridcolor || '#ddd')
-            .style('stroke-width', gridwidth+'px');
-        grid.exit().remove();
-
-        // zero line
-        var hasBarsOrFill = (td.data||[]).filter(function(tdc){
-            // ignore 3D and polar
-            if(('r' in tdc) || Plotly.Plots.isGL3D(tdc.type)) { return; }
-
-            return tdc.visible!==false && ((tdc.xaxis||'x')+(tdc.yaxis||'y')==subplot) &&
-                ((Plotly.Plots.isBar(tdc.type) && (tdc.orientation||'v')=={x:'h',y:'v'}[axletter]) ||
-                ((tdc.type||'scatter')=='scatter' && tdc.fill && tdc.fill.charAt(tdc.fill.length-1)==axletter));
-        }).length;
-        var showZl = (ax.range[0]*ax.range[1]<=0) && ax.zeroline &&
-            (ax.type=='linear'||ax.type=='-') && gridvals.length &&
-            (hasBarsOrFill || clipEnds({x:0}) || !ax.showline);
-
-        var zl = zlcontainer.selectAll('path.'+zcls)
-            .data(showZl ? [{x:0}] : []);
-        zl.enter().append('path').classed(zcls,1).classed('zl',1)
-            .classed('crisp',1)
-            .attr('d',gridpath);
-        zl.attr('transform',transfn)
-            .call(Plotly.Drawing.strokeColor, ax.zerolinecolor || '#444')
-            .style('stroke-width', (ax.zerolinewidth || gridwidth)+'px');
-        zl.exit().remove();
-    }
-=======
         function drawGrid(plotinfo, counteraxis, subplot) {
             var gridcontainer = plotinfo.gridlayer,
                 zlcontainer = plotinfo.zerolinelayer,
@@ -2303,7 +1847,6 @@
                 .style('stroke-width', (ax.zerolinewidth || gridwidth)+'px');
             zl.exit().remove();
         }
->>>>>>> ace5cb4e
 
         if(independent) {
             drawTicks(ax._axislayer, tickprefix + (ax._pos+pad*ticksign[2]) +
