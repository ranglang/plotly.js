--- conflicted
+++ resolved
@@ -98,22 +98,6 @@
     return !!_module.categories[category];
 };
 
-<<<<<<< HEAD
-// TODO generalize this to include 'cartesian' and 'gl2d' subplots
-plots.subplotsRegistry = {
-    gl3d: {
-        attr: 'scene',
-        idRegex: /^scene[0-9]*$/
-    },
-    geo: {
-        attr: 'geo',
-        idRegex: /^geo[0-9]*$/
-    },
-    gl2d: {
-        attr:    'scene2d',
-        idRegex: /^scene2d[0-9]*$/
-    }
-=======
 
 /**
  * plots.registerSubplot: register a subplot type
@@ -161,7 +145,6 @@
             { x: makeRegex(idRoot[0]), y: makeRegex(idRoot[1]) } :
             makeRegex(idRoot)
     };
->>>>>>> 183c99a7
 };
 
 plots.getSubplotIds = function getSubplotIds(layout, type) {
@@ -1372,59 +1355,10 @@
             'The trace name appear as the legend item and on hover.'
         ].join(' ')
     },
-<<<<<<< HEAD
-    xaxis: {
-        type: 'axisid',
-        dflt: 'x',
-        description: [
-            'Sets a reference between this trace\'s x coordinates and',
-            'a 2D cartesian x axis.',
-            'If *x* (the default value), the x coordinates refer to',
-            '`layout.xaxis`.',
-            'If *x2*, the x coordinates refer to `layout.xaxis2`, and so on.'
-        ].join(' ')
-    },
-    yaxis: {
-        type: 'axisid',
-        dflt: 'y',
-        description: [
-            'Sets a reference between this trace\'s y coordinates and',
-            'a 2D cartesian y axis.',
-            'If *y* (the default value), the y coordinates refer to',
-            '`layout.yaxis`.',
-            'If *y2*, the y coordinates refer to `layout.xaxis2`, and so on.'
-        ].join(' ')
-    },
-    scene: {
-        type: 'sceneid',
-        dflt: 'scene',
-        description: [
-            'Sets a reference between this trace\'s 3D coordinate system and',
-            'a 3D scene.',
-            'If *scene* (the default value), the (x,y,z) coordinates refer to',
-            '`layout.scene`.',
-            'If *scene2*, the (x,y,z) coordinates refer to `layout.scene2`,',
-            'and so on.'
-        ].join(' ')
-    },
-    geo: {
-        type: 'geoid',
-        dflt: 'geo',
-        description: [
-            'Sets a reference between this trace\'s geospatial coordinates and',
-            'a geographic map.',
-            'If *geo* (the default value), the geospatial coordinates refer to',
-            '`layout.geo`.',
-            'If *geo2*, the geospatial coordinates refer to `layout.geo2`,',
-            'and so on.'
-        ].join(' ')
-    },
     scene2d: {
         type: 'scene2did',
         dflt: 'scene2d'
     },
-=======
->>>>>>> 183c99a7
     uid: {
         valType: 'string',
         role: 'info',
@@ -1633,13 +1567,8 @@
     // differently for 3D cases.
     coerceSubplotAttr('gl3d', 'scene');
 
-<<<<<<< HEAD
     if(plots.traceIs(traceOut, 'gl2d')) scene = coerce('scene2d');
-
-    if(plots.traceIs(traceOut, 'geo')) scene = coerce('geo');
-=======
     coerceSubplotAttr('geo', 'geo');
->>>>>>> 183c99a7
 
     // module-specific attributes --- note: we need to send a trace into
     // the 3D modules to have it removed from the webgl context.
@@ -1658,15 +1587,8 @@
 
         if(!plots.traceIs(traceOut, 'noOpacity')) coerce('opacity');
 
-<<<<<<< HEAD
-        if(plots.traceIs(traceOut, 'cartesian') || plots.traceIs(traceOut, 'gl2d')) {
-            coerce('xaxis');
-            coerce('yaxis');
-        }
-=======
         coerceSubplotAttr('cartesian', 'xaxis');
         coerceSubplotAttr('cartesian', 'yaxis');
->>>>>>> 183c99a7
 
         if(plots.traceIs(traceOut, 'showLegend')) {
             coerce('showlegend');
@@ -1936,7 +1858,7 @@
     var moduleLayoutDefaults = [
         'Axes', 'Annotations', 'Shapes', 'Fx',
         'Bars', 'Boxes', 'Gl3dLayout', 'GeoLayout', 'Gl2dLayout',
-        'Pie', 'Legend',
+        'Pie', 'Legend'
     ];
 
     var i, module;
