--- conflicted
+++ resolved
@@ -7,7 +7,6 @@
     Plotly = require('./plotly'),
     isNumeric = require('./isnumeric');
 
-<<<<<<< HEAD
 Plotly.Plots.registerSubplot('cartesian', ['xaxis', 'yaxis'], ['x', 'y'], {
     xaxis: {
         valType: 'axisid',
@@ -34,9 +33,8 @@
         ].join(' ')
     }
 });
-=======
+
 var extendFlat = Plotly.Lib.extendFlat;
->>>>>>> 4f0d3795
 
 axes.layoutAttributes = {
     title: {
