--- conflicted
+++ resolved
@@ -117,7 +117,6 @@
 
     hoverformat: axesAttrs.hoverformat,
 
-<<<<<<< HEAD
     uirevision: {
         valType: 'any',
         role: 'info',
@@ -129,15 +128,12 @@
         ].join(' ')
     },
 
-    editType: 'calc'
-=======
     editType: 'calc',
 
     _deprecated: {
         title: axesAttrs._deprecated.title,
         titlefont: axesAttrs._deprecated.titlefont
     }
->>>>>>> db66ff13
 };
 
 extendFlat(
