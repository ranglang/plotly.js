/**
* Copyright 2012-2016, Plotly, Inc.
* All rights reserved.
*
* This source code is licensed under the MIT license found in the
* LICENSE file in the root directory of this source tree.
*/


'use strict';

var d3 = require('d3');
var tinycolor = require('tinycolor2');
var isNumeric = require('fast-isnumeric');

var Plotly = require('../../plotly');
var Lib = require('../../lib');
var Events = require('../../lib/events');

var prepSelect = require('./select');
var constants = require('./constants');

var fx = module.exports = {};

fx.layoutAttributes = {
    dragmode: {
        valType: 'enumerated',
        role: 'info',
        values: ['zoom', 'pan', 'select', 'lasso', 'orbit', 'turntable'],
        dflt: 'zoom',
        description: [
            'Determines the mode of drag interactions.',
            '*select* and *lasso* apply only to scatter traces with',
            'markers or text. *orbit* and *turntable* apply only to',
            '3D scenes.'
        ].join(' ')
    },
    hovermode: {
        valType: 'enumerated',
        role: 'info',
        values: ['x', 'y', 'closest', false],
        description: 'Determines the mode of hover interactions.'
    }
};

fx.supplyLayoutDefaults = function(layoutIn, layoutOut, fullData) {
    function coerce(attr, dflt) {
        return Lib.coerce(layoutIn, layoutOut, fx.layoutAttributes, attr, dflt);
    }

    coerce('dragmode');

    var hovermodeDflt;
    if(layoutOut._hasCartesian) {
        // flag for 'horizontal' plots:
        // determines the state of the mode bar 'compare' hovermode button
        var isHoriz = layoutOut._isHoriz = fx.isHoriz(fullData);
        hovermodeDflt = isHoriz ? 'y' : 'x';
    }
    else hovermodeDflt = 'closest';

    coerce('hovermode', hovermodeDflt);
};

fx.isHoriz = function(fullData) {
    var isHoriz = true;

    for(var i = 0; i < fullData.length; i++) {
        var trace = fullData[i];

        if(trace.orientation !== 'h') {
            isHoriz = false;
            break;
        }
    }

    return isHoriz;
};

fx.init = function(gd) {
    var fullLayout = gd._fullLayout;

    if(!fullLayout._hasCartesian || gd._context.staticPlot) return;

    var subplots = Object.keys(fullLayout._plots || {}).sort(function(a,b) {
        // sort overlays last, then by x axis number, then y axis number
        if((fullLayout._plots[a].mainplot && true) ===
            (fullLayout._plots[b].mainplot && true)) {
            var aParts = a.split('y'),
                bParts = b.split('y');
            return (aParts[0]===bParts[0]) ?
                (Number(aParts[1]||1) - Number(bParts[1]||1)) :
                (Number(aParts[0]||1) - Number(bParts[0]||1));
        }
        return fullLayout._plots[a].mainplot ? 1 : -1;
    });

    subplots.forEach(function(subplot) {
        var plotinfo = fullLayout._plots[subplot];

        if(!fullLayout._hasCartesian) return;

        var xa = plotinfo.x(),
            ya = plotinfo.y(),

            // the y position of the main x axis line
            y0 = (xa._linepositions[subplot]||[])[3],

            // the x position of the main y axis line
            x0 = (ya._linepositions[subplot]||[])[3];

        var DRAGGERSIZE = constants.DRAGGERSIZE;
        if(isNumeric(y0) && xa.side==='top') y0 -= DRAGGERSIZE;
        if(isNumeric(x0) && ya.side!=='right') x0 -= DRAGGERSIZE;

        // main and corner draggers need not be repeated for
        // overlaid subplots - these draggers drag them all
        if(!plotinfo.mainplot) {
            // main dragger goes over the grids and data, so we use its
            // mousemove events for all data hover effects
            var maindrag = dragBox(gd, plotinfo, 0, 0,
                xa._length, ya._length,'ns','ew');

            maindrag.onmousemove = function(evt) {
                fx.hover(gd, evt, subplot);
                fullLayout._lasthover = maindrag;
                fullLayout._hoversubplot = subplot;
            };

            /*
             * IMPORTANT:
             * We must check for the presence of the drag cover here.
             * If we don't, a 'mouseout' event is triggered on the
             * maindrag before each 'click' event, which has the effect
             * of clearing the hoverdata; thus, cancelling the click event.
             */
            maindrag.onmouseout = function(evt) {
                if(gd._dragging) return;

                fx.unhover(gd, evt);
            };

            maindrag.onclick = function(evt) {
                fx.click(gd, evt);
            };

            // corner draggers
            dragBox(gd, plotinfo, -DRAGGERSIZE, -DRAGGERSIZE,
                DRAGGERSIZE, DRAGGERSIZE, 'n', 'w');
            dragBox(gd, plotinfo, xa._length, -DRAGGERSIZE,
                DRAGGERSIZE, DRAGGERSIZE, 'n', 'e');
            dragBox(gd, plotinfo, -DRAGGERSIZE, ya._length,
                DRAGGERSIZE, DRAGGERSIZE, 's', 'w');
            dragBox(gd, plotinfo, xa._length, ya._length,
                DRAGGERSIZE, DRAGGERSIZE, 's', 'e');
        }

        // x axis draggers - if you have overlaid plots,
        // these drag each axis separately
        if(isNumeric(y0)) {
            if(xa.anchor==='free') y0 -= fullLayout._size.h*(1-ya.domain[1]);
            dragBox(gd, plotinfo, xa._length*0.1, y0,
                xa._length*0.8, DRAGGERSIZE, '', 'ew');
            dragBox(gd, plotinfo, 0, y0,
                xa._length*0.1, DRAGGERSIZE, '', 'w');
            dragBox(gd, plotinfo, xa._length*0.9, y0,
                xa._length*0.1, DRAGGERSIZE, '', 'e');
        }
        // y axis draggers
        if(isNumeric(x0)) {
            if(ya.anchor==='free') x0 -= fullLayout._size.w*xa.domain[0];
            dragBox(gd, plotinfo, x0, ya._length*0.1,
                DRAGGERSIZE, ya._length*0.8, 'ns', '');
            dragBox(gd, plotinfo, x0, ya._length*0.9,
                DRAGGERSIZE, ya._length*0.1, 's', '');
            dragBox(gd, plotinfo, x0, 0,
                DRAGGERSIZE, ya._length*0.1, 'n', '');
        }
    });

    // In case you mousemove over some hovertext, send it to fx.hover too
    // we do this so that we can put the hover text in front of everything,
    // but still be able to interact with everything as if it isn't there
    var hoverLayer = fullLayout._hoverlayer.node();

    hoverLayer.onmousemove = function(evt) {
        evt.target = fullLayout._lasthover;
        fx.hover(gd, evt, fullLayout._hoversubplot);
    };

    hoverLayer.onclick = function(evt) {
        evt.target = fullLayout._lasthover;
        fx.click(gd, evt);
    };

    // also delegate mousedowns... TODO: does this actually work?
    hoverLayer.onmousedown = function(evt) {
        fullLayout._lasthover.onmousedown(evt);
    };
};

// hover labels for multiple horizontal bars get tilted by some angle,
// then need to be offset differently if they overlap
var YANGLE = constants.YANGLE,
    YA_RADIANS = Math.PI*YANGLE/180,

    // expansion of projected height
    YFACTOR = 1/Math.sin(YA_RADIANS),

    // to make the appropriate post-rotation x offset,
    // you need both x and y offsets
    YSHIFTX = Math.cos(YA_RADIANS),
    YSHIFTY = Math.sin(YA_RADIANS);

// convenience functions for mapping all relevant axes
function flat(subplots, v) {
    var out = [];
    for(var i=subplots.length; i>0; i--) out.push(v);
    return out;
}

function p2c(axArray, v) {
    var out = [];
    for(var i=0; i<axArray.length; i++) out.push(axArray[i].p2c(v));
    return out;
}

function quadrature(dx, dy) {
    return function(di) {
        var x = dx(di),
            y = dy(di);
        return Math.sqrt(x*x + y*y);
    };
}

// size and display constants for hover text
var HOVERARROWSIZE = constants.HOVERARROWSIZE,
    HOVERTEXTPAD = constants.HOVERTEXTPAD,
    HOVERFONTSIZE = constants.HOVERFONTSIZE,
    HOVERFONT = constants.HOVERFONT;

// fx.hover: highlight data on hover
// evt can be a mousemove event, or an object with data about what points
//   to hover on
//      {xpx,ypx[,hovermode]} - pixel locations from top left
//          (with optional overriding hovermode)
//      {xval,yval[,hovermode]} - data values
//      [{curveNumber,(pointNumber|xval and/or yval)}] -
//              array of specific points to highlight
//          pointNumber is a single integer if gd.data[curveNumber] is 1D,
//              or a two-element array if it's 2D
//          xval and yval are data values,
//              1D data may specify either or both,
//              2D data must specify both
// subplot is an id string (default "xy")
// makes use of gl.hovermode, which can be:
//      x (find the points with the closest x values, ie a column),
//      closest (find the single closest point)
//    internally there are two more that occasionally get used:
//      y (pick out a row - only used for multiple horizontal bar charts)
//      array (used when the user specifies an explicit
//          array of points to hover on)
//
// We wrap the hovers in a timer, to limit their frequency.
// The actual rendering is done by private functions
// hover() and unhover().

fx.hover = function(gd, evt, subplot) {
    if(typeof gd === 'string') gd = document.getElementById(gd);
    if(gd._lastHoverTime === undefined) gd._lastHoverTime = 0;

    // If we have an update queued, discard it now
    if(gd._hoverTimer !== undefined) {
        clearTimeout(gd._hoverTimer);
        gd._hoverTimer = undefined;
    }
    // Is it more than 100ms since the last update?  If so, force
    // an update now (synchronously) and exit
    if(Date.now() > gd._lastHoverTime + constants.HOVERMINTIME) {
        hover(gd,evt,subplot);
        gd._lastHoverTime = Date.now();
        return;
    }
    // Queue up the next hover for 100ms from now (if no further events)
    gd._hoverTimer = setTimeout(function() {
        hover(gd,evt,subplot);
        gd._lastHoverTime = Date.now();
        gd._hoverTimer = undefined;
    }, constants.HOVERMINTIME);
};

fx.unhover = function(gd, evt, subplot) {
    if(typeof gd === 'string') gd = document.getElementById(gd);
    // Important, clear any queued hovers
    if(gd._hoverTimer) {
        clearTimeout(gd._hoverTimer);
        gd._hoverTimer = undefined;
    }
    unhover(gd,evt,subplot);
};

// The actual implementation is here:

function hover(gd, evt, subplot) {
    if(subplot === 'pie') {
        gd.emit('plotly_hover', {
            points: [evt]
        });
        return;
    }

    if(!subplot) subplot = 'xy';

    var fullLayout = gd._fullLayout,
        plotinfo = fullLayout._plots[subplot],
<<<<<<< HEAD
        //If the user passed in an array of subplots, use those instead of finding overlayed plots
        subplots = Array.isArray(subplot) ?
            subplot :
            // list of all overlaid subplots to look at
            [subplot].concat(plotinfo.overlays
                .map(function(pi){ return pi.id; })),

=======
        // list of all overlaid subplots to look at
        subplots = [subplot].concat(plotinfo.overlays
            .map(function(pi) { return pi.id; })),
>>>>>>> 8dd98a09
        xaArray = subplots.map(function(spId) {
            return Plotly.Axes.getFromId(gd, spId, 'x');
        }),
        yaArray = subplots.map(function(spId) {
            return Plotly.Axes.getFromId(gd, spId, 'y');
        }),
        hovermode = evt.hovermode || fullLayout.hovermode;

    if(['x','y','closest'].indexOf(hovermode)===-1 || !gd.calcdata ||
            gd.querySelector('.zoombox') || gd._dragging) {
        return unhover(gd, evt);
    }

        // hoverData: the set of candidate points we've found to highlight
    var hoverData = [],

        // searchData: the data to search in. Mostly this is just a copy of
        // gd.calcdata, filtered to the subplot and overlays we're on
        // but if a point array is supplied it will be a mapping
        // of indicated curves
        searchData = [],

        // [x|y]valArray: the axis values of the hover event
        // mapped onto each of the currently selected overlaid subplots
        xvalArray,
        yvalArray,

        // used in loops
        itemnum,
        curvenum,
        cd,
        trace,
        subploti,
        mode,
        xval,
        yval,
        pointData,
        closedataPreviousLength;

    // Figure out what we're hovering on:
    // mouse location or user-supplied data

    if(Array.isArray(evt)) {
        // user specified an array of points to highlight
        hovermode = 'array';
        for(itemnum = 0; itemnum<evt.length; itemnum++) {
            cd = gd.calcdata[evt[itemnum].curveNumber||0];
            if(cd[0].trace.hoverinfo!=='none') searchData.push(cd);
        }
    }
    else {
        for(curvenum = 0; curvenum<gd.calcdata.length; curvenum++) {
            cd = gd.calcdata[curvenum];
            trace = cd[0].trace;
            if(trace.hoverinfo!=='none' && subplots.indexOf(trace.xaxis + trace.yaxis)!==-1) {
                searchData.push(cd);
            }
        }

        // [x|y]px: the pixels (from top left) of the mouse location
        // on the currently selected plot area
        var xpx, ypx;

        // mouse event? ie is there a target element with
        // clientX and clientY values?
        if(evt.target && ('clientX' in evt) && ('clientY' in evt)) {

            // fire the beforehover event and quit if it returns false
            // note that we're only calling this on real mouse events, so
            // manual calls to fx.hover will always run.
            if(Events.triggerHandler(gd, 'plotly_beforehover', evt)===false) {
                return;
            }

            var dbb = evt.target.getBoundingClientRect();

            xpx = evt.clientX - dbb.left;
            ypx = evt.clientY - dbb.top;

            // in case hover was called from mouseout into hovertext,
            // it's possible you're not actually over the plot anymore
            if(xpx<0 || xpx>dbb.width || ypx<0 || ypx>dbb.height) {
                return unhover(gd,evt);
            }
        }
        else {
            if('xpx' in evt) xpx = evt.xpx;
            else xpx = xaArray[0]._length/2;

            if('ypx' in evt) ypx = evt.ypx;
            else ypx = yaArray[0]._length/2;
        }

        if('xval' in evt) xvalArray = flat(subplots, evt.xval);
        else xvalArray = p2c(xaArray, xpx);

        if('yval' in evt) yvalArray = flat(subplots, evt.yval);
        else yvalArray = p2c(yaArray, ypx);

        if(!isNumeric(xvalArray[0]) || !isNumeric(yvalArray[0])) {
            console.log('Plotly.Fx.hover failed', evt, gd);
            return unhover(gd, evt);
        }
    }

    // the pixel distance to beat as a matching point
    // in 'x' or 'y' mode this resets for each trace
    var distance = Infinity;

    // find the closest point in each trace
    // this is minimum dx and/or dy, depending on mode
    // and the pixel position for the label (labelXpx, labelYpx)
    for(curvenum = 0; curvenum<searchData.length; curvenum++) {
        cd = searchData[curvenum];

        // filter out invisible or broken data
        if(!cd || !cd[0] || !cd[0].trace || cd[0].trace.visible !== true) continue;

        trace = cd[0].trace;
        subploti = subplots.indexOf(trace.xaxis + trace.yaxis);

        // within one trace mode can sometimes be overridden
        mode = hovermode;

        // container for new point, also used to pass info into module.hoverPoints
        pointData = {
            // trace properties
            cd: cd,
            trace: trace,
            xa: xaArray[subploti],
            ya: yaArray[subploti],
            name: (gd.data.length>1 || trace.hoverinfo.indexOf('name')!==-1) ? trace.name : undefined,
            // point properties - override all of these
            index: false, // point index in trace - only used by plotly.js hoverdata consumers
            distance: Math.min(distance, constants.MAXDIST), // pixel distance or pseudo-distance
            color: Plotly.Color.defaultLine, // trace color
            x0: undefined,
            x1: undefined,
            y0: undefined,
            y1: undefined,
            xLabelVal: undefined,
            yLabelVal: undefined,
            zLabelVal: undefined,
            text: undefined
        };

        closedataPreviousLength = hoverData.length;

        // for a highlighting array, figure out what
        // we're searching for with this element
        if(mode==='array') {
            var selection = evt[curvenum];
            if('pointNumber' in selection) {
                pointData.index = selection.pointNumber;
                mode = 'closest';
            }
            else {
                mode = '';
                if('xval' in selection) {
                    xval = selection.xval;
                    mode = 'x';
                }
                if('yval' in selection) {
                    yval = selection.yval;
                    mode = mode ? 'closest' : 'y';
                }
            }
        }
        else {
            xval = xvalArray[subploti];
            yval = yvalArray[subploti];
        }

        // Now find the points.
        if(trace._module && trace._module.hoverPoints) {
            var newPoints = trace._module.hoverPoints(pointData, xval, yval, mode);
            if(newPoints) {
                var newPoint;
                for(var newPointNum=0; newPointNum<newPoints.length; newPointNum++) {
                    newPoint = newPoints[newPointNum];
                    if(isNumeric(newPoint.x0) && isNumeric(newPoint.y0)) {
                        hoverData.push(cleanPoint(newPoint, hovermode));
                    }
                }
            }
        }
        else {
            console.log('unrecognized trace type in hover', trace);
        }

        // in closest mode, remove any existing (farther) points
        // and don't look any farther than this latest point (or points, if boxes)
        if(hovermode==='closest' && hoverData.length > closedataPreviousLength) {
            hoverData.splice(0, closedataPreviousLength);
            distance = hoverData[0].distance;
        }

    }

    // nothing left: remove all labels and quit
    if(hoverData.length===0) return unhover(gd,evt);

    // if there's more than one horz bar trace,
    // rotate the labels so they don't overlap
    var rotateLabels = hovermode==='y' && searchData.length>1;

    hoverData.sort(function(d1, d2) { return d1.distance - d2.distance; });

    var labelOpts = {
        hovermode: hovermode,
        rotateLabels: rotateLabels,
        bgColor: Plotly.Color.combine(fullLayout.plot_bgcolor, fullLayout.paper_bgcolor),
        container: fullLayout._hoverlayer,
        outerContainer: fullLayout._paperdiv
    };
    var hoverLabels = createHoverText(hoverData, labelOpts);

    hoverAvoidOverlaps(hoverData, rotateLabels ? 'xa' : 'ya');

    alignHoverText(hoverLabels, rotateLabels);

    // lastly, emit custom hover/unhover events
    var oldhoverdata = gd._hoverdata,
        newhoverdata = [];

    // pull out just the data that's useful to
    // other people and send it to the event
    for(itemnum = 0; itemnum<hoverData.length; itemnum++) {
        var pt = hoverData[itemnum];
        var out = {
            data: pt.trace._input,
            fullData: pt.trace,
            curveNumber: pt.trace.index,
            pointNumber: pt.index,
            x: pt.xVal,
            y: pt.yVal,
            xaxis: pt.xa,
            yaxis: pt.ya
        };
        if(pt.zLabelVal!==undefined) out.z = pt.zLabelVal;
        newhoverdata.push(out);
    }
    gd._hoverdata = newhoverdata;

    if(!hoverChanged(gd, evt, oldhoverdata)) return;

    /* Emit the custom hover handler. Bind this like:
     *  gd.on('hover.plotly', function(extras) {
     *      // do something with extras.data
     *  });
     */
    if(oldhoverdata) {
        gd.emit('plotly_unhover', { points: oldhoverdata });
    }
    gd.emit('plotly_hover', {
        points: gd._hoverdata,
        xaxes: xaArray,
        yaxes: yaArray,
        xvals: xvalArray,
        yvals: yvalArray
    });
}

fx.getDistanceFunction = function(mode, dx, dy, dxy) {
    if(mode==='closest') return dxy || quadrature(dx, dy);
    return mode==='x' ? dx : dy;
};

fx.getClosest = function(cd, distfn, pointData) {
    // do we already have a point number? (array mode only)
    if(pointData.index!==false) {
        if(pointData.index>=0 && pointData.index<cd.length) {
            pointData.distance = 0;
        }
        else pointData.index = false;
    }
    else {
        // apply the distance function to each data point
        // this is the longest loop... if this bogs down, we may need
        // to create pre-sorted data (by x or y), not sure how to
        // do this for 'closest'
        for(var i=0; i<cd.length; i++) {
            var newDistance = distfn(cd[i]);
            if(newDistance < pointData.distance) {
                pointData.index = i;
                pointData.distance = newDistance;
            }
        }
    }
    return pointData;
};

function cleanPoint(d, hovermode) {
    d.posref = hovermode==='y' ? (d.x0+d.x1)/2 : (d.y0+d.y1)/2;

    // then constrain all the positions to be on the plot
    d.x0 = Plotly.Lib.constrain(d.x0, 0, d.xa._length);
    d.x1 = Plotly.Lib.constrain(d.x1, 0, d.xa._length);
    d.y0 = Plotly.Lib.constrain(d.y0, 0, d.ya._length);
    d.y1 = Plotly.Lib.constrain(d.y1, 0, d.ya._length);

    // and convert the x and y label values into objects
    // formatted as text, with font info
    var logOffScale;
    if(d.xLabelVal!==undefined) {
        logOffScale = (d.xa.type==='log' && d.xLabelVal<=0);
        var xLabelObj = Plotly.Axes.tickText(d.xa,
                d.xa.c2l(logOffScale ? -d.xLabelVal : d.xLabelVal), 'hover');
        if(logOffScale) {
            if(d.xLabelVal===0) d.xLabel = '0';
            else d.xLabel = '-' + xLabelObj.text;
        }
        else d.xLabel = xLabelObj.text;
        d.xVal = d.xa.c2d(d.xLabelVal);
    }

    if(d.yLabelVal!==undefined) {
        logOffScale = (d.ya.type==='log' && d.yLabelVal<=0);
        var yLabelObj = Plotly.Axes.tickText(d.ya,
                d.ya.c2l(logOffScale ? -d.yLabelVal : d.yLabelVal), 'hover');
        if(logOffScale) {
            if(d.yLabelVal===0) d.yLabel = '0';
            else d.yLabel = '-' + yLabelObj.text;
        }
        else d.yLabel = yLabelObj.text;
        d.yVal = d.ya.c2d(d.yLabelVal);
    }

    if(d.zLabelVal!==undefined) d.zLabel = String(d.zLabelVal);

    // for box means and error bars, add the range to the label
    if(d.xerr!==undefined) {
        var xeText = Plotly.Axes.tickText(d.xa, d.xa.c2l(d.xerr), 'hover').text;
        if(d.xerrneg!==undefined) {
            d.xLabel += ' +' + xeText + ' / -' +
                Plotly.Axes.tickText(d.xa, d.xa.c2l(d.xerrneg), 'hover').text;
        }
        else d.xLabel += ' &plusmn; ' + xeText;

        // small distance penalty for error bars, so that if there are
        // traces with errors and some without, the error bar label will
        // hoist up to the point
        if(hovermode==='x') d.distance += 1;
    }
    if(d.yerr!==undefined) {
        var yeText = Plotly.Axes.tickText(d.ya, d.ya.c2l(d.yerr), 'hover').text;
        if(d.yerrneg!==undefined) {
            d.yLabel += ' +' + yeText + ' / -' +
                Plotly.Axes.tickText(d.ya, d.ya.c2l(d.yerrneg), 'hover').text;
        }
        else d.yLabel += ' &plusmn; ' + yeText;

        if(hovermode==='y') d.distance += 1;
    }

    var infomode = d.trace.hoverinfo;
    if(infomode!=='all') {
        infomode = infomode.split('+');
        if(infomode.indexOf('x')===-1) d.xLabel = undefined;
        if(infomode.indexOf('y')===-1) d.yLabel = undefined;
        if(infomode.indexOf('z')===-1) d.zLabel = undefined;
        if(infomode.indexOf('text')===-1) d.text = undefined;
        if(infomode.indexOf('name')===-1) d.name = undefined;
    }
    return d;
}

fx.loneHover = function(hoverItem, opts) {
    // draw a single hover item in a pre-existing svg container somewhere
    // hoverItem should have keys:
    //    - x and y (or x0, x1, y0, and y1):
    //      the pixel position to mark, relative to opts.container
    //    - xLabel, yLabel, zLabel, text, and name:
    //      info to go in the label
    //    - color:
    //      the background color for the label. text & outline color will
    //      be chosen black or white to contrast with this
    // opts should have keys:
    //    - bgColor:
    //      the background color this is against, used if the trace is
    //      non-opaque, and for the name, which goes outside the box
    //    - container:
    //      a dom <svg> element - must be big enough to contain the whole
    //      hover label
    var pointData = {
        color: hoverItem.color || Plotly.Color.defaultLine,
        x0: hoverItem.x0 || hoverItem.x || 0,
        x1: hoverItem.x1 || hoverItem.x || 0,
        y0: hoverItem.y0 || hoverItem.y || 0,
        y1: hoverItem.y1 || hoverItem.y || 0,
        xLabel: hoverItem.xLabel,
        yLabel: hoverItem.yLabel,
        zLabel: hoverItem.zLabel,
        text: hoverItem.text,
        name: hoverItem.name,
        idealAlign: hoverItem.idealAlign,

        // filler to make createHoverText happy
        trace: {
            index: 0,
            hoverinfo: ''
        },
        xa: {_offset: 0},
        ya: {_offset: 0},
        index: 0
    };

    var container3 = d3.select(opts.container),
        outerContainer3 = opts.outerContainer ?
            d3.select(opts.outerContainer) : container3;

    var fullOpts = {
        hovermode: 'closest',
        rotateLabels: false,
        bgColor: opts.bgColor || Plotly.Color.background,
        container: container3,
        outerContainer: outerContainer3
    };

    var hoverLabel = createHoverText([pointData], fullOpts);
    alignHoverText(hoverLabel, fullOpts.rotateLabels);

    return hoverLabel.node();
};

fx.loneUnhover = function(containerOrSelection) {
    var selection = containerOrSelection instanceof d3.selection ?
            containerOrSelection :
            d3.select(containerOrSelection);

    selection.selectAll('g.hovertext').remove();
};

function createHoverText(hoverData, opts) {
    var hovermode = opts.hovermode,
        rotateLabels = opts.rotateLabels,
        bgColor = opts.bgColor,
        container = opts.container,
        outerContainer = opts.outerContainer,

        c0 = hoverData[0],
        xa = c0.xa,
        ya = c0.ya,
        commonAttr = hovermode==='y' ? 'yLabel' : 'xLabel',
        t0 = c0[commonAttr],
        t00 = (String(t0)||'').split(' ')[0],
        outerContainerBB = outerContainer.node().getBoundingClientRect(),
        outerTop = outerContainerBB.top,
        outerWidth = outerContainerBB.width,
        outerHeight = outerContainerBB.height;

    // show the common label, if any, on the axis
    // never show a common label in array mode,
    // even if sometimes there could be one
    var showCommonLabel = c0.distance<=constants.MAXDIST &&
                          (hovermode==='x' || hovermode==='y');

    // all hover traces hoverinfo must contain the hovermode
    // to have common labels
    var i, traceHoverinfo;
    for(i = 0; i < hoverData.length; i++) {
        traceHoverinfo = hoverData[i].trace.hoverinfo;
        var parts = traceHoverinfo.split('+');
        if(parts.indexOf('all') === -1 &&
            parts.indexOf(hovermode) === -1) {
            showCommonLabel = false;
            break;
        }
    }

    var commonLabel = container.selectAll('g.axistext')
        .data(showCommonLabel ? [0] : []);
    commonLabel.enter().append('g')
        .classed('axistext', true);
    commonLabel.exit().remove();

    commonLabel.each(function() {
        var label = d3.select(this),
            lpath = label.selectAll('path').data([0]),
            ltext = label.selectAll('text').data([0]);

        lpath.enter().append('path')
            .style({fill: Plotly.Color.defaultLine, 'stroke-width': '1px', stroke: Plotly.Color.background});
        ltext.enter().append('text')
            .call(Plotly.Drawing.font, HOVERFONT, HOVERFONTSIZE, Plotly.Color.background)
            // prohibit tex interpretation until we can handle
            // tex and regular text together
            .attr('data-notex',1);

        ltext.text(t0)
            .call(Plotly.util.convertToTspans)
            .call(Plotly.Drawing.setPosition, 0, 0)
          .selectAll('tspan.line')
            .call(Plotly.Drawing.setPosition, 0, 0);
        label.attr('transform','');

        var tbb = ltext.node().getBoundingClientRect();
        if(hovermode==='x') {
            ltext.attr('text-anchor','middle')
                .call(Plotly.Drawing.setPosition,0,(xa.side==='top' ?
                    (outerTop-tbb.bottom-HOVERARROWSIZE-HOVERTEXTPAD) :
                    (outerTop-tbb.top+HOVERARROWSIZE+HOVERTEXTPAD)))
                .selectAll('tspan.line')
                    .attr({
                        x: ltext.attr('x'),
                        y: ltext.attr('y')
                    });

            var topsign = xa.side==='top' ? '-' : '';
            lpath.attr('d','M0,0'+
                'L'+HOVERARROWSIZE+','+topsign+HOVERARROWSIZE+
                'H'+(HOVERTEXTPAD+tbb.width/2)+
                'v'+topsign+(HOVERTEXTPAD*2+tbb.height)+
                'H-'+(HOVERTEXTPAD+tbb.width/2)+
                'V'+topsign+HOVERARROWSIZE+'H-'+HOVERARROWSIZE+'Z');

            label.attr('transform','translate(' +
                (xa._offset+(c0.x0+c0.x1)/2)+',' +
                (ya._offset + (xa.side==='top' ? 0 : ya._length))+')');
        }
        else {
            ltext.attr('text-anchor',ya.side==='right' ? 'start' : 'end')
                .call(Plotly.Drawing.setPosition,
                    (ya.side==='right' ? 1 : -1)*(HOVERTEXTPAD+HOVERARROWSIZE),
                    outerTop-tbb.top-tbb.height/2)
                .selectAll('tspan.line')
                    .attr({
                        x: ltext.attr('x'),
                        y: ltext.attr('y')
                    });

            var leftsign = ya.side==='right' ? '' : '-';
            lpath.attr('d','M0,0'+
                'L'+leftsign+HOVERARROWSIZE+','+HOVERARROWSIZE+
                'V'+(HOVERTEXTPAD+tbb.height/2)+
                'h'+leftsign+(HOVERTEXTPAD*2+tbb.width)+
                'V-'+(HOVERTEXTPAD+tbb.height/2)+
                'H'+leftsign+HOVERARROWSIZE+'V-'+HOVERARROWSIZE+'Z');

            label.attr('transform','translate(' +
                (xa._offset+(ya.side==='right' ? xa._length : 0))+',' +
                (ya._offset+(c0.y0+c0.y1)/2)+')');
        }
        // remove the "close but not quite" points
        // because of error bars, only take up to a space
        hoverData = hoverData.filter(function(d) {
            return (d.zLabelVal!==undefined) ||
                (d[commonAttr]||'').split(' ')[0]===t00;
        });
    });

    // show all the individual labels

    // first create the objects
    var hoverLabels = container.selectAll('g.hovertext')
<<<<<<< HEAD
        .data(hoverData,function(d){
            return [d.trace.index,d.index,d.x0,d.y0,d.name,d.attr,d.xa,d.ya ||''].join(',');
=======
        .data(hoverData,function(d) {
            return [d.trace.index,d.index,d.x0,d.y0,d.name,d.attr||''].join(',');
>>>>>>> 8dd98a09
        });
    hoverLabels.enter().append('g')
        .classed('hovertext',true)
        .each(function() {
            var g = d3.select(this);
            // trace name label (rect and text.name)
            g.append('rect')
                .call(Plotly.Color.fill,
                    Plotly.Color.addOpacity(bgColor, 0.8));
            g.append('text').classed('name',true)
                .call(Plotly.Drawing.font,HOVERFONT,HOVERFONTSIZE);
            // trace data label (path and text.nums)
            g.append('path')
                .style('stroke-width','1px');
            g.append('text').classed('nums',true)
                .call(Plotly.Drawing.font,HOVERFONT,HOVERFONTSIZE);
        });
    hoverLabels.exit().remove();

    // then put the text in, position the pointer to the data,
    // and figure out sizes
    hoverLabels.each(function(d) {
        var g = d3.select(this).attr('transform', ''),
            name = '',
            text = '',
            // combine possible non-opaque trace color with bgColor
            baseColor = Plotly.Color.opacity(d.color) ?
                d.color : Plotly.Color.defaultLine,
            traceColor = Plotly.Color.combine(baseColor, bgColor),

            // find a contrasting color for border and text
            contrastColor = tinycolor(traceColor).getBrightness()>128 ?
                '#000' : Plotly.Color.background;


        if(d.name && d.zLabelVal===undefined) {
            // strip out any html elements from d.name (if it exists at all)
            // Note that this isn't an XSS vector, only because it never gets
            // attached to the DOM
            var tmp = document.createElement('p');
            tmp.innerHTML = d.name;
            name = tmp.textContent||'';

            if(name.length>15) name = name.substr(0,12)+'...';
        }

        if(d.zLabel!==undefined) {
            if(d.xLabel!==undefined) text += 'x: ' + d.xLabel + '<br>';
            if(d.yLabel!==undefined) text += 'y: ' + d.yLabel + '<br>';
            text += (text ? 'z: ' : '') + d.zLabel;
        }
        else if(showCommonLabel && d[hovermode+'Label']===t0) {
            text = d[(hovermode==='x' ? 'y' : 'x') + 'Label'] || '';
        }
        else if(d.xLabel===undefined) {
            if(d.yLabel!==undefined) text = d.yLabel;
        }
        else if(d.yLabel===undefined) text = d.xLabel;
        else text = '('+d.xLabel+', '+d.yLabel+')';

        if(d.text) text += (text ? '<br>' : '') + d.text;

        // if 'text' is empty at this point,
        // put 'name' in main label and don't show secondary label
        if(text === '') {
            // if 'name' is also empty, remove entire label
            if(name === '') g.remove();
            text = name;
        }

        // main label
        var tx = g.select('text.nums')
            .style('fill',contrastColor)
            .call(Plotly.Drawing.setPosition,0,0)
            .text(text)
            .attr('data-notex',1)
            .call(Plotly.util.convertToTspans);
        tx.selectAll('tspan.line')
            .call(Plotly.Drawing.setPosition,0,0);

        var tx2 = g.select('text.name'),
            tx2width = 0;

        // secondary label for non-empty 'name'
        if(name && name!==text) {
            tx2.style('fill',traceColor)
                .text(name)
                .call(Plotly.Drawing.setPosition,0,0)
                .attr('data-notex',1)
                .call(Plotly.util.convertToTspans);
            tx2.selectAll('tspan.line')
                .call(Plotly.Drawing.setPosition,0,0);
            tx2width = tx2.node().getBoundingClientRect().width+2*HOVERTEXTPAD;
        }
        else {
            tx2.remove();
            g.select('rect').remove();
        }

        g.select('path')
            .style({
                fill: traceColor,
                stroke: contrastColor
            });
        var tbb = tx.node().getBoundingClientRect(),
            htx = d.xa._offset+(d.x0+d.x1)/2,
            hty = d.ya._offset+(d.y0+d.y1)/2,
            dx = Math.abs(d.x1-d.x0),
            dy = Math.abs(d.y1-d.y0),
            txTotalWidth = tbb.width+HOVERARROWSIZE+HOVERTEXTPAD+tx2width,
            anchorStartOK,
            anchorEndOK;

        d.ty0 = outerTop-tbb.top;
        d.bx = tbb.width+2*HOVERTEXTPAD;
        d.by = tbb.height+2*HOVERTEXTPAD;
        d.anchor = 'start';
        d.txwidth = tbb.width;
        d.tx2width = tx2width;
        d.offset = 0;

        if(rotateLabels) {
            d.pos = htx;
            anchorStartOK = hty + dy / 2 + txTotalWidth <= outerHeight;
            anchorEndOK = hty - dy / 2 - txTotalWidth >= 0;
            if((d.idealAlign === 'top' || !anchorStartOK) && anchorEndOK) {
                hty -= dy / 2;
                d.anchor = 'end';
            } else if(anchorStartOK) {
                hty += dy / 2;
                d.anchor = 'start';
            } else d.anchor = 'middle';
        }
        else {
            d.pos = hty;
            anchorStartOK = htx + dx / 2 + txTotalWidth <= outerWidth;
            anchorEndOK = htx - dx / 2 - txTotalWidth >= 0;
            if((d.idealAlign === 'left' || !anchorStartOK) && anchorEndOK) {
                htx -= dx / 2;
                d.anchor = 'end';
            } else if(anchorStartOK) {
                htx += dx / 2;
                d.anchor = 'start';
            } else d.anchor = 'middle';
        }

        tx.attr('text-anchor',d.anchor);
        if(tx2width) tx2.attr('text-anchor',d.anchor);
        g.attr('transform','translate('+htx+','+hty+')'+
            (rotateLabels ? 'rotate('+YANGLE+')' : ''));
    });

    return hoverLabels;
}

// Make groups of touching points, and within each group
// move each point so that no labels overlap, but the average
// label position is the same as it was before moving. Indicentally,
// this is equivalent to saying all the labels are on equal linear
// springs about their initial position. Initially, each point is
// its own group, but as we find overlaps we will clump the points.
//
// Also, there are hard constraints at the edges of the graphs,
// that push all groups to the middle so they are visible. I don't
// know what happens if the group spans all the way from one edge to
// the other, though it hardly matters - there's just too much
// information then.
function hoverAvoidOverlaps(hoverData, ax) {
    var nummoves = 0,

        // make groups of touching points
        pointgroups = hoverData
<<<<<<< HEAD
            .map(function(d,i){
                var axis = d[ax];
=======
            .map(function(d,i) {
>>>>>>> 8dd98a09
                return [{
                    i: i,
                    dp: 0,
                    pos: d.pos,
                    posref: d.posref,
                    size: d.by*(axis._id.charAt(0)==='x' ? YFACTOR : 1)/2,
                    pmin: axis._offset,
                    pmax: axis._offset+axis._length
                }];
            })
            .sort(function(a,b) { return a[0].posref-b[0].posref; }),
        donepositioning,
        topOverlap,
        bottomOverlap,
        i, j,
        pti,
        sumdp;

    function constrainGroup(grp) {
        var minPt = grp[0],
            maxPt = grp[grp.length-1];

        // overlap with the top - positive vals are overlaps
        topOverlap = minPt.pmin-minPt.pos-minPt.dp+minPt.size;

        // overlap with the bottom - positive vals are overlaps
        bottomOverlap = maxPt.pos+maxPt.dp+maxPt.size-minPt.pmax;

        // check for min overlap first, so that we always
        // see the largest labels
        // allow for .01px overlap, so we don't get an
        // infinite loop from rounding errors
        if(topOverlap>0.01) {
            for(j=grp.length-1; j>=0; j--) grp[j].dp += topOverlap;
            donepositioning = false;
        }
        if(bottomOverlap<0.01) return;
        if(topOverlap<-0.01) {
            // make sure we're not pushing back and forth
            for(j=grp.length-1; j>=0; j--) grp[j].dp -= bottomOverlap;
            donepositioning = false;
        }
        if(!donepositioning) return;

        // no room to fix positioning, delete off-screen points

        // first see how many points we need to delete
        var deleteCount = 0;
        for(i=0; i<grp.length; i++) {
            pti = grp[i];
            if(pti.pos+pti.dp+pti.size>minPt.pmax) deleteCount++;
        }

        // start by deleting points whose data is off screen
        for(i=grp.length-1; i>=0; i--) {
            if(deleteCount<=0) break;
            pti = grp[i];

            // pos has already been constrained to [pmin,pmax]
            // so look for points close to that to delete
            if(pti.pos>minPt.pmax-1) {
                pti.del = true;
                deleteCount--;
            }
        }
        for(i=0; i<grp.length; i++) {
            if(deleteCount<=0) break;
            pti = grp[i];

            // pos has already been constrained to [pmin,pmax]
            // so look for points close to that to delete
            if(pti.pos<minPt.pmin+1) {
                pti.del = true;
                deleteCount--;

                // shift the whole group minus into this new space
                bottomOverlap = pti.size*2;
                for(j=grp.length-1; j>=0; j--) grp[j].dp -= bottomOverlap;
            }
        }
        // then delete points that go off the bottom
        for(i=grp.length-1; i>=0; i--) {
            if(deleteCount<=0) break;
            pti = grp[i];
            if(pti.pos+pti.dp+pti.size>minPt.pmax) {
                pti.del = true;
                deleteCount--;
            }
        }
    }

    // loop through groups, combining them if they overlap,
    // until nothing moves
    while(!donepositioning && nummoves<=hoverData.length) {
        // to avoid infinite loops, don't move more times
        // than there are traces
        nummoves++;

        // assume nothing will move in this iteration,
        // reverse this if it does
        donepositioning = true;
        i = 0;
        while(i<pointgroups.length-1) {
                // the higher (g0) and lower (g1) point group
            var g0 = pointgroups[i],
                g1 = pointgroups[i+1],

                // the lowest point in the higher group (p0)
                // the highest point in the lower group (p1)
                p0 = g0[g0.length-1],
                p1 = g1[0];
            topOverlap = p0.pos+p0.dp+p0.size-p1.pos-p1.dp+p1.size;

            //Only group points that lie on the same axes
            if(topOverlap>0.01 && (p0.pmin === p1.pmin) && (p0.pmax === p1.pmax)) {
                // push the new point(s) added to this group out of the way
                for(j=g1.length-1; j>=0; j--) g1[j].dp += topOverlap;

                // add them to the group
                g0.push.apply(g0,g1);
                pointgroups.splice(i+1,1);

                // adjust for minimum average movement
                sumdp = 0;
                for(j=g0.length-1; j>=0; j--) sumdp += g0[j].dp;
                bottomOverlap = sumdp/g0.length;
                for(j=g0.length-1; j>=0; j--) g0[j].dp -= bottomOverlap;
                donepositioning = false;
            }
            else i++;
        }

        // check if we're going off the plot on either side and fix
        pointgroups.forEach(constrainGroup);
    }

    // now put these offsets into hoverData
    for(i=pointgroups.length-1; i>=0; i--) {
        var grp = pointgroups[i];
        for(j=grp.length-1; j>=0; j--) {
            var pt = grp[j],
                hoverPt = hoverData[pt.i];
            hoverPt.offset = pt.dp;
            hoverPt.del = pt.del;
        }
    }
}

function alignHoverText(hoverLabels, rotateLabels) {
    // finally set the text positioning relative to the data and draw the
    // box around it
    hoverLabels.each(function(d) {
        var g = d3.select(this);
        if(d.del) {
            g.remove();
            return;
        }
        var horzSign = d.anchor==='end' ? -1 : 1,
            tx = g.select('text.nums'),
            alignShift = {start: 1, end: -1, middle: 0}[d.anchor],
            txx = alignShift*(HOVERARROWSIZE+HOVERTEXTPAD),
            tx2x = txx+alignShift*(d.txwidth+HOVERTEXTPAD),
            offsetX = 0,
            offsetY = d.offset;
        if(d.anchor==='middle') {
            txx-=d.tx2width/2;
            tx2x-=d.tx2width/2;
        }
        if(rotateLabels) {
            offsetY *= -YSHIFTY;
            offsetX = d.offset*YSHIFTX;
        }

        g.select('path').attr('d',d.anchor==='middle' ?
            // middle aligned: rect centered on data
            ('M-'+(d.bx/2)+',-'+(d.by/2)+'h'+d.bx+'v'+d.by+'h-'+d.bx+'Z') :
            // left or right aligned: side rect with arrow to data
            ('M0,0L'+(horzSign*HOVERARROWSIZE+offsetX)+','+(HOVERARROWSIZE+offsetY)+
                'v'+(d.by/2-HOVERARROWSIZE)+
                'h'+(horzSign*d.bx)+
                'v-'+d.by+
                'H'+(horzSign*HOVERARROWSIZE+offsetX)+
                'V'+(offsetY-HOVERARROWSIZE)+
                'Z'));

        tx.call(Plotly.Drawing.setPosition,
                txx+offsetX, offsetY+d.ty0-d.by/2+HOVERTEXTPAD)
            .selectAll('tspan.line')
                .attr({
                    x: tx.attr('x'),
                    y: tx.attr('y')
                });

        if(d.tx2width) {
            g.select('text.name, text.name tspan.line')
                .call(Plotly.Drawing.setPosition,
                    tx2x+alignShift*HOVERTEXTPAD+offsetX,
                    offsetY+d.ty0-d.by/2+HOVERTEXTPAD);
            g.select('rect')
                .call(Plotly.Drawing.setRect,
                    tx2x+(alignShift-1)*d.tx2width/2+offsetX,
                    offsetY-d.by/2-1,
                    d.tx2width, d.by+2);
        }
    });
}

function hoverChanged(gd, evt, oldhoverdata) {
    // don't emit any events if nothing changed or
    // if fx.hover was called manually
    if(!evt.target) return false;
    if(!oldhoverdata || oldhoverdata.length!==gd._hoverdata.length) return true;

    for(var i = oldhoverdata.length-1; i>=0; i--) {
        var oldPt = oldhoverdata[i],
            newPt = gd._hoverdata[i];
        if(oldPt.curveNumber!==newPt.curveNumber ||
                String(oldPt.pointNumber)!==String(newPt.pointNumber)) {
            return true;
        }
    }
    return false;
}

// remove hover effects on mouse out, and emit unhover event
function unhover(gd, evt) {
    var fullLayout = gd._fullLayout;
    if(!evt) evt = {};
    if(evt.target &&
       Events.triggerHandler(gd, 'plotly_beforehover', evt) === false) {
        return;
    }
    fullLayout._hoverlayer.selectAll('g').remove();
    if(evt.target && gd._hoverdata) {
        gd.emit('plotly_unhover', {points: gd._hoverdata});
    }
    gd._hoverdata = undefined;
}

// on click
fx.click = function(gd,evt) {
    if(gd._hoverdata && evt && evt.target) {
        gd.emit('plotly_click', {points: gd._hoverdata});
        // why do we get a double event without this???
        if(evt.stopImmediatePropagation) evt.stopImmediatePropagation();
    }
};


// ----------------------------------------------------
// Axis dragging functions
// ----------------------------------------------------

function getDragCursor(nsew, dragmode) {
    if(!nsew) return 'pointer';
    if(nsew === 'nsew') {
        if(dragmode === 'pan') return 'move';
        return 'crosshair';
    }
    return nsew.toLowerCase() + '-resize';
}

// flag for showing "doubleclick to zoom out" only at the beginning
var SHOWZOOMOUTTIP = true;

// dragBox: create an element to drag one or more axis ends
// inputs:
//      plotinfo - which subplot are we making dragboxes on?
//      x,y,w,h - left, top, width, height of the box
//      ns - how does this drag the vertical axis?
//          'n' - top only
//          's' - bottom only
//          'ns' - top and bottom together, difference unchanged
//      ew - same for horizontal axis
function dragBox(gd, plotinfo, x, y, w, h, ns, ew) {
    // mouseDown stores ms of first mousedown event in the last
    // DBLCLICKDELAY ms on the drag bars
    // numClicks stores how many mousedowns have been seen
    // within DBLCLICKDELAY so we can check for click or doubleclick events
    // dragged stores whether a drag has occurred, so we don't have to
    // redraw unnecessarily, ie if no move bigger than MINDRAG or MINZOOM px
    var fullLayout = gd._fullLayout,
        // if we're dragging two axes at once, also drag overlays
        subplots = [plotinfo].concat((ns && ew) ? plotinfo.overlays : []),
        xa = [plotinfo.x()],
        ya = [plotinfo.y()],
        pw = xa[0]._length,
        ph = ya[0]._length,
        MINDRAG = constants.MINDRAG,
        MINZOOM = constants.MINZOOM,
        i,
        subplotXa,
        subplotYa;

    for(i = 1; i < subplots.length; i++) {
        subplotXa = subplots[i].x();
        subplotYa = subplots[i].y();
        if(xa.indexOf(subplotXa) === -1) xa.push(subplotXa);
        if(ya.indexOf(subplotYa) === -1) ya.push(subplotYa);
    }

    function isDirectionActive(axList, activeVal) {
        for(i = 0; i < axList.length; i++) {
            if(!axList[i].fixedrange) return activeVal;
        }
        return '';
    }

    var allaxes = xa.concat(ya),
        xActive = isDirectionActive(xa, ew),
        yActive = isDirectionActive(ya, ns),
        cursor = getDragCursor(yActive + xActive, fullLayout.dragmode),
        dragClass = ns + ew + 'drag';

    var dragger3 = plotinfo.draglayer.selectAll('.' + dragClass).data([0]);
    dragger3.enter().append('rect')
        .classed('drag', true)
        .classed(dragClass, true)
        .style({fill: 'transparent', 'stroke-width': 0})
        .attr('data-subplot', plotinfo.id);
    dragger3.call(Plotly.Drawing.setRect, x, y, w, h)
        .call(fx.setCursor,cursor);
    var dragger = dragger3.node();

    // still need to make the element if the axes are disabled
    // but nuke its events (except for maindrag which needs them for hover)
    // and stop there
    if(!yActive && !xActive) {
        dragger.onmousedown = null;
        dragger.style.pointerEvents = (ns + ew === 'nsew') ? 'all' : 'none';
        return dragger;
    }

    function forceNumbers(axRange) {
        axRange[0] = Number(axRange[0]);
        axRange[1] = Number(axRange[1]);
    }

    var dragOptions = {
        element: dragger,
        gd: gd,
        plotinfo: plotinfo,
        xaxes: xa,
        yaxes: ya,
        doubleclick: doubleClick,
        prepFn: function(e, startX, startY) {
            var dragModeNow = gd._fullLayout.dragmode;
            if(ns + ew === 'nsew') {
                // main dragger handles all drag modes, and changes
                // to pan (or to zoom if it already is pan) on shift
                if(e.shiftKey) {
                    if(dragModeNow === 'pan') dragModeNow = 'zoom';
                    else dragModeNow = 'pan';
                }
            }
            // all other draggers just pan
            else dragModeNow = 'pan';

            if(dragModeNow === 'lasso') dragOptions.minDrag = 1;
            else dragOptions.minDrag = undefined;

            if(dragModeNow === 'zoom') {
                dragOptions.moveFn = zoomMove;
                dragOptions.doneFn = zoomDone;
                zoomPrep(e, startX, startY);
            }
            else if(dragModeNow === 'pan') {
                dragOptions.moveFn = plotDrag;
                dragOptions.doneFn = dragDone;
                clearSelect();
            }
            else if(dragModeNow === 'select' || dragModeNow === 'lasso') {
                prepSelect(e, startX, startY, dragOptions, dragModeNow);
            }
        }
    };

    fx.dragElement(dragOptions);

    var x0,
        y0,
        box,
        lum,
        path0,
        dimmed,
        zoomMode,
        zb,
        corners;

    function zoomPrep(e, startX, startY) {
        var dragBBox = dragger.getBoundingClientRect();
        x0 = startX - dragBBox.left;
        y0 = startY - dragBBox.top;
        box = {l: x0, r: x0, w: 0, t: y0, b: y0, h: 0};
        lum = gd._hmpixcount ?
            (gd._hmlumcount / gd._hmpixcount) :
            tinycolor(gd._fullLayout.plot_bgcolor).getLuminance();
        path0 = path0 = 'M0,0H'+pw+'V'+ph+'H0V0';
        dimmed = false;
        zoomMode = 'xy';

        zb = plotinfo.plot.append('path')
            .attr('class', 'zoombox')
            .style({
                'fill': lum>0.2 ? 'rgba(0,0,0,0)' : 'rgba(255,255,255,0)',
                'stroke-width': 0
            })
            .attr('d', path0 + 'Z');

        corners = plotinfo.plot.append('path')
            .attr('class', 'zoombox-corners')
            .style({
                fill: Plotly.Color.background,
                stroke: Plotly.Color.defaultLine,
                'stroke-width': 1,
                opacity: 0
            })
            .attr('d','M0,0Z');

        clearSelect();
        for(i = 0; i < allaxes.length; i++) forceNumbers(allaxes[i].range);
    }

    function clearSelect() {
        // until we get around to persistent selections, remove the outline
        // here. The selection itself will be removed when the plot redraws
        // at the end.
        plotinfo.plot.selectAll('.select-outline').remove();
    }

    function zoomMove(dx0, dy0) {
        var x1 = Math.max(0, Math.min(pw, dx0 + x0)),
            y1 = Math.max(0, Math.min(ph, dy0 + y0)),
            dx = Math.abs(x1 - x0),
            dy = Math.abs(y1 - y0),
            clen = Math.floor(Math.min(dy, dx, MINZOOM) / 2);

        box.l = Math.min(x0, x1);
        box.r = Math.max(x0, x1);
        box.t = Math.min(y0, y1);
        box.b = Math.max(y0, y1);

        // look for small drags in one direction or the other,
        // and only drag the other axis
        if(!yActive || dy < Math.min(Math.max(dx * 0.6, MINDRAG), MINZOOM)) {
            if(dx < MINDRAG) {
                zoomMode = '';
                box.r = box.l;
                box.t = box.b;
                corners.attr('d', 'M0,0Z');
            }
            else {
                box.t = 0;
                box.b = ph;
                zoomMode = 'x';
                corners.attr('d',
                    'M' + (box.l - 0.5) + ',' + (y0 - MINZOOM - 0.5) +
                    'h-3v' + (2 * MINZOOM + 1) + 'h3ZM' +
                    (box.r + 0.5) + ',' + (y0 - MINZOOM - 0.5) +
                    'h3v' + (2 * MINZOOM + 1) + 'h-3Z');
            }
        }
        else if(!xActive || dx < Math.min(dy * 0.6, MINZOOM)) {
            box.l = 0;
            box.r = pw;
            zoomMode = 'y';
            corners.attr('d',
                'M' + (x0 - MINZOOM - 0.5) + ',' + (box.t - 0.5) +
                'v-3h' + (2 * MINZOOM + 1) + 'v3ZM' +
                (x0 - MINZOOM - 0.5) + ',' + (box.b + 0.5) +
                'v3h' + (2 * MINZOOM + 1) + 'v-3Z');
        }
        else {
            zoomMode = 'xy';
            corners.attr('d',
                'M'+(box.l-3.5)+','+(box.t-0.5+clen)+'h3v'+(-clen)+
                        'h'+clen+'v-3h-'+(clen+3)+'ZM'+
                    (box.r+3.5)+','+(box.t-0.5+clen)+'h-3v'+(-clen)+
                        'h'+(-clen)+'v-3h'+(clen+3)+'ZM'+
                    (box.r+3.5)+','+(box.b+0.5-clen)+'h-3v'+clen+
                        'h'+(-clen)+'v3h'+(clen+3)+'ZM'+
                    (box.l-3.5)+','+(box.b+0.5-clen)+'h3v'+clen+
                        'h'+clen+'v3h-'+(clen+3)+'Z');
        }
        box.w = box.r - box.l;
        box.h = box.b - box.t;

        // Not sure about the addition of window.scrollX/Y...
        // seems to work but doesn't seem robust.
        zb.attr('d',
            path0+'M'+(box.l)+','+(box.t)+'v'+(box.h)+
            'h'+(box.w)+'v-'+(box.h)+'h-'+(box.w)+'Z');
        if(!dimmed) {
            zb.transition()
                .style('fill', lum>0.2 ? 'rgba(0,0,0,0.4)' :
                    'rgba(255,255,255,0.3)')
                .duration(200);
            corners.transition()
                .style('opacity',1)
                .duration(200);
            dimmed = true;
        }
    }

    function zoomAxRanges(axList, r0Fraction, r1Fraction) {
        var i,
            axi,
            axRange;

        for(i = 0; i < axList.length; i++) {
            axi = axList[i];
            if(axi.fixedrange) continue;

            axRange = axi.range;
            axi.range = [
                axRange[0] + (axRange[1] - axRange[0]) * r0Fraction,
                axRange[0] + (axRange[1] - axRange[0]) * r1Fraction
            ];
        }
    }

    function zoomDone(dragged, numClicks) {
        if(Math.min(box.h, box.w) < MINDRAG * 2) {
            if(numClicks === 2) doubleClick();
            else pauseForDrag(gd);

            return removeZoombox(gd);
        }

        if(zoomMode === 'xy' || zoomMode === 'x') zoomAxRanges(xa, box.l / pw, box.r / pw);
        if(zoomMode === 'xy' || zoomMode === 'y') zoomAxRanges(ya, (ph - box.b) / ph, (ph - box.t) / ph);

        removeZoombox(gd);
        dragTail(zoomMode);

        if(SHOWZOOMOUTTIP && gd.data && gd._context.showTips) {
            Plotly.Lib.notifier('Double-click to<br>zoom back out','long');
            SHOWZOOMOUTTIP = false;
        }
    }

    function dragDone(dragged, numClicks) {
        var singleEnd = (ns + ew).length === 1;
        if(dragged) dragTail();
        else if(numClicks === 2 && !singleEnd) doubleClick();
        else if(numClicks === 1 && singleEnd) {
            var ax = ns ? ya[0] : xa[0],
                end = (ns==='s' || ew==='w') ? 0 : 1,
                attrStr = ax._name + '.range[' + end + ']',
                initialText = getEndText(ax, end),
                hAlign = 'left',
                vAlign = 'middle';

            if(ax.fixedrange) return;

            if(ns) {
                vAlign = (ns === 'n') ? 'top' : 'bottom';
                if(ax.side === 'right') hAlign = 'right';
            }
            else if(ew === 'e') hAlign = 'right';

            dragger3
                .call(Plotly.util.makeEditable, null, {
                    immediate: true,
                    background: fullLayout.paper_bgcolor,
                    text: String(initialText),
                    fill: ax.tickfont ? ax.tickfont.color : '#444',
                    horizontalAlign: hAlign,
                    verticalAlign: vAlign
                })
                .on('edit', function(text) {
                    var v = ax.type==='category' ? ax.c2l(text) : ax.d2l(text);
                    if(v !== undefined) {
                        Plotly.relayout(gd, attrStr, v);
                    }
                });
        }
        else pauseForDrag(gd);
    }

    // scroll zoom, on all draggers except corners
    var scrollViewBox = [0,0,pw,ph],
        // wait a little after scrolling before redrawing
        redrawTimer = null,
        REDRAWDELAY = 300,
        mainplot = plotinfo.mainplot ?
            fullLayout._plots[plotinfo.mainplot] : plotinfo;

    function zoomWheel(e) {
        // deactivate mousewheel scrolling on embedded graphs
        // devs can override this with layout._enablescrollzoom,
        // but _ ensures this setting won't leave their page
        if(!gd._context.scrollZoom && !fullLayout._enablescrollzoom) {
            return;
        }
        var pc = gd.querySelector('.plotly');

        // if the plot has scrollbars (more than a tiny excess)
        // disable scrollzoom too.
        if(pc.scrollHeight-pc.clientHeight>10 ||
                pc.scrollWidth-pc.clientWidth>10) {
            return;
        }

        clearTimeout(redrawTimer);

        var wheelDelta = -e.deltaY;
        if(!isFinite(wheelDelta)) wheelDelta = e.wheelDelta / 10;
        if(!isFinite(wheelDelta)) {
            console.log('did not find wheel motion attributes', e);
            return;
        }

        var zoom = Math.exp(-Math.min(Math.max(wheelDelta, -20), 20) / 100),
            gbb = mainplot.draglayer.select('.nsewdrag')
                .node().getBoundingClientRect(),
            xfrac = (e.clientX - gbb.left) / gbb.width,
            vbx0 = scrollViewBox[0] + scrollViewBox[2]*xfrac,
            yfrac = (gbb.bottom - e.clientY)/gbb.height,
            vby0 = scrollViewBox[1]+scrollViewBox[3]*(1-yfrac),
            i;

        function zoomWheelOneAxis(ax, centerFraction, zoom) {
            if(ax.fixedrange) return;
            forceNumbers(ax.range);
            var axRange = ax.range,
                v0 = axRange[0] + (axRange[1] - axRange[0]) * centerFraction;
            ax.range = [v0 + (axRange[0] - v0) * zoom, v0 + (axRange[1] - v0) * zoom];
        }

        if(ew) {
            for(i = 0; i < xa.length; i++) zoomWheelOneAxis(xa[i], xfrac, zoom);
            scrollViewBox[2] *= zoom;
            scrollViewBox[0] = vbx0 - scrollViewBox[2] * xfrac;
        }
        if(ns) {
            for(i = 0; i < ya.length; i++) zoomWheelOneAxis(ya[i], yfrac, zoom);
            scrollViewBox[3] *= zoom;
            scrollViewBox[1] = vby0 - scrollViewBox[3] * (1 - yfrac);
        }

        // viewbox redraw at first
        updateViewBoxes(scrollViewBox);
        ticksAndAnnotations(ns,ew);

        // then replot after a delay to make sure
        // no more scrolling is coming
        redrawTimer = setTimeout(function() {
            scrollViewBox = [0,0,pw,ph];
            dragTail();
        }, REDRAWDELAY);

        return Plotly.Lib.pauseEvent(e);
    }

    // everything but the corners gets wheel zoom
    if(ns.length*ew.length!==1) {
        // still seems to be some confusion about onwheel vs onmousewheel...
        if(dragger.onwheel!==undefined) dragger.onwheel = zoomWheel;
        else if(dragger.onmousewheel!==undefined) dragger.onmousewheel = zoomWheel;
    }

    // plotDrag: move the plot in response to a drag
    function plotDrag(dx,dy) {
        function dragAxList(axList, pix) {
            for(var i = 0; i < axList.length; i++) {
                var axi = axList[i];
                if(!axi.fixedrange) {
                    axi.range = [axi._r[0] - pix / axi._m, axi._r[1] - pix / axi._m];
                }
            }
        }

        if(xActive === 'ew' || yActive === 'ns') {
            if(xActive) dragAxList(xa, dx);
            if(yActive) dragAxList(ya, dy);
            updateViewBoxes([xActive ? -dx : 0, yActive ? -dy : 0, pw, ph]);
            ticksAndAnnotations(yActive, xActive);
            return;
        }

        // common transform for dragging one end of an axis
        // d>0 is compressing scale (cursor is over the plot,
        //  the axis end should move with the cursor)
        // d<0 is expanding (cursor is off the plot, axis end moves
        //  nonlinearly so you can expand far)
        function dZoom(d) {
            return 1-((d>=0) ? Math.min(d,0.9) :
                1/(1/Math.max(d,-0.3)+3.222));
        }

        // dz: set a new value for one end (0 or 1) of an axis array ax,
        // and return a pixel shift for that end for the viewbox
        // based on pixel drag distance d
        // TODO: this makes (generally non-fatal) errors when you get
        // near floating point limits
        function dz(ax, end, d) {
            var otherEnd = 1 - end,
                movedi = 0;
            for(var i = 0; i < ax.length; i++) {
                var axi = ax[i];
                if(axi.fixedrange) continue;
                movedi = i;
                axi.range[end] = axi._r[otherEnd] +
                    (axi._r[end] - axi._r[otherEnd]) / dZoom(d / axi._length);
            }
            return ax[movedi]._length * (ax[movedi]._r[end] - ax[movedi].range[end]) /
                (ax[movedi]._r[end] - ax[movedi]._r[otherEnd]);
        }

        if(xActive === 'w') dx = dz(xa, 0, dx);
        else if(xActive === 'e') dx = dz(xa, 1, -dx);
        else if(!xActive) dx = 0;

        if(yActive === 'n') dy = dz(ya, 1, dy);
        else if(yActive === 's') dy = dz(ya, 0, -dy);
        else if(!yActive) dy = 0;

        updateViewBoxes([
            (xActive === 'w') ? dx : 0,
            (yActive === 'n') ? dy : 0,
            pw - dx,
            ph - dy
        ]);
        ticksAndAnnotations(yActive, xActive);
    }

    function ticksAndAnnotations(ns, ew) {
        var activeAxIds = [],
            i;

        function pushActiveAxIds(axList) {
            for(i = 0; i < axList.length; i++) {
                if(!axList[i].fixedrange) activeAxIds.push(axList[i]._id);
            }
        }

        if(ew) pushActiveAxIds(xa);
        if(ns) pushActiveAxIds(ya);

        for(i = 0; i < activeAxIds.length; i++) {
            Plotly.Axes.doTicks(gd, activeAxIds[i], true);
        }

        function redrawObjs(objArray, module) {
            var obji;
            for(i = 0; i < objArray.length; i++) {
                obji = objArray[i];
                if((ew && activeAxIds.indexOf(obji.xref) !== -1) ||
                    (ns && activeAxIds.indexOf(obji.yref) !== -1)) {
                    module.draw(gd, i);
                }
            }
        }

        redrawObjs(fullLayout.annotations || [], Plotly.Annotations);
        redrawObjs(fullLayout.shapes || [], Plotly.Shapes);
    }

    function doubleClick() {
        var doubleClickConfig = gd._context.doubleClick,
            axList = (xActive ? xa : []).concat(yActive ? ya : []),
            attrs = {};

        var ax, i;

        if(doubleClickConfig === 'autosize') {
            for(i = 0; i < axList.length; i++) {
                ax = axList[i];
                if(!ax.fixedrange) attrs[ax._name + '.autorange'] = true;
            }
        }
        else if(doubleClickConfig === 'reset') {
            for(i = 0; i < axList.length; i++) {
                ax = axList[i];

                if(!ax._rangeInitial) {
                    attrs[ax._name + '.autorange'] = true;
                }
                else {
                    attrs[ax._name + '.range'] = ax._rangeInitial.slice();
                }
            }
        }
        else if(doubleClickConfig === 'reset+autosize') {
            for(i = 0; i < axList.length; i++) {
                ax = axList[i];

                if(ax.fixedrange) continue;
                if(ax._rangeInitial === undefined ||
                    ax.range[0] === ax._rangeInitial[0] &&
                    ax.range[1] === ax._rangeInitial[1]
                ) {
                    attrs[ax._name + '.autorange'] = true;
                }
                else attrs[ax._name + '.range'] = ax._rangeInitial.slice();
            }
        }

        gd.emit('plotly_doubleclick', null);
        Plotly.relayout(gd, attrs);
    }

    // dragTail - finish a drag event with a redraw
    function dragTail(zoommode) {
        var attrs = {};
        // revert to the previous axis settings, then apply the new ones
        // through relayout - this lets relayout manage undo/redo
        for(var i = 0; i < allaxes.length; i++) {
            var axi = allaxes[i];
            if(zoommode && zoommode.indexOf(axi._id.charAt(0))===-1) {
                continue;
            }
            if(axi._r[0] !== axi.range[0]) attrs[axi._name+'.range[0]'] = axi.range[0];
            if(axi._r[1] !== axi.range[1]) attrs[axi._name+'.range[1]'] = axi.range[1];

            axi.range=axi._r.slice();
        }

        updateViewBoxes([0,0,pw,ph]);
        Plotly.relayout(gd,attrs);
    }

    // updateViewBoxes - find all plot viewboxes that should be
    // affected by this drag, and update them. look for all plots
    // sharing an affected axis (including the one being dragged)
    function updateViewBoxes(viewBox) {
        var plotinfos = fullLayout._plots,
            subplots = Object.keys(plotinfos),
            i,
            plotinfo2,
            xa2,
            ya2,
            editX,
            editY;

        for(i = 0; i < subplots.length; i++) {
            plotinfo2 = plotinfos[subplots[i]];
            xa2 = plotinfo2.x();
            ya2 = plotinfo2.y();
            editX = ew && xa.indexOf(xa2)!==-1 && !xa2.fixedrange;
            editY = ns && ya.indexOf(ya2)!==-1 && !ya2.fixedrange;

            if(editX || editY) {
                var newVB = [0,0,xa2._length,ya2._length];
                if(editX) {
                    newVB[0] = viewBox[0];
                    newVB[2] = viewBox[2];
                }
                if(editY) {
                    newVB[1] = viewBox[1];
                    newVB[3] = viewBox[3];
                }
                plotinfo2.plot.attr('viewBox',newVB.join(' '));
            }
        }
    }

    return dragger;
}

function getEndText(ax, end) {
    var initialVal = ax.range[end],
        diff = Math.abs(initialVal - ax.range[1 - end]),
        dig;

    if(ax.type === 'date') {
        return Plotly.Lib.ms2DateTime(initialVal, diff);
    }
    else if(ax.type==='log') {
        dig = Math.ceil(Math.max(0, -Math.log(diff) / Math.LN10)) + 3;
        return d3.format('.' + dig + 'g')(Math.pow(10, initialVal));
    }
    else { // linear numeric (or category... but just show numbers here)
        dig = Math.floor(Math.log(Math.abs(initialVal)) / Math.LN10) -
            Math.floor(Math.log(diff) / Math.LN10) + 4;
        return d3.format('.'+String(dig)+'g')(initialVal);
    }
}

function pauseForDrag(gd) {
    // prevent more redraws until we know if a doubleclick
    // has occurred
    gd._dragging = true;
    var deferredReplot = gd._replotPending;
    gd._replotPending = false;

    setTimeout(function() {
        gd._replotPending = deferredReplot;
        finishDrag(gd);
    },
        constants.DBLCLICKDELAY
    );
}

function finishDrag(gd) {
    gd._dragging = false;
    if(gd._replotPending) Plotly.plot(gd);
}

function removeZoombox(gd) {
    d3.select(gd)
        .selectAll('.zoombox,.js-zoombox-backdrop,.js-zoombox-menu,.zoombox-corners')
        .remove();
}

// for automatic alignment on dragging, <1/3 means left align,
// >2/3 means right, and between is center. Pick the right fraction
// based on where you are, and return the fraction corresponding to
// that position on the object
fx.dragAlign = function(v, dv, v0, v1, anchor) {
    var vmin = (v-v0)/(v1-v0),
        vmax = vmin+dv/(v1-v0),
        vc = (vmin+vmax)/2;

    // explicitly specified anchor
    if(anchor==='left' || anchor==='bottom') return vmin;
    if(anchor==='center' || anchor==='middle') return vc;
    if(anchor==='right' || anchor==='top') return vmax;

    // automatic based on position
    if(vmin<(2/3)-vc) return vmin;
    if(vmax>(4/3)-vc) return vmax;
    return vc;
};


// set cursors pointing toward the closest corner/side,
// to indicate alignment
// x and y are 0-1, fractions of the plot area
var cursorset = [['sw-resize','s-resize','se-resize'],
            ['w-resize','move','e-resize'],
            ['nw-resize','n-resize','ne-resize']];
fx.dragCursors = function(x,y,xanchor,yanchor) {
    if(xanchor==='left') x=0;
    else if(xanchor==='center') x=1;
    else if(xanchor==='right') x=2;
    else x = Plotly.Lib.constrain(Math.floor(x*3),0,2);

    if(yanchor==='bottom') y=0;
    else if(yanchor==='middle') y=1;
    else if(yanchor==='top') y=2;
    else y = Plotly.Lib.constrain(Math.floor(y*3),0,2);

    return cursorset[y][x];
};

/**
 * Abstracts click & drag interactions
 * @param {object} options with keys:
 *      element (required) the DOM element to drag
 *      prepFn (optional) function(event, startX, startY)
 *          executed on mousedown
 *          startX and startY are the clientX and clientY pixel position
 *          of the mousedown event
 *      moveFn (optional) function(dx, dy, dragged)
 *          executed on move
 *          dx and dy are the net pixel offset of the drag,
 *          dragged is true/false, has the mouse moved enough to
 *          constitute a drag
 *      doneFn (optional) function(dragged, numClicks)
 *          executed on mouseup, or mouseout of window since
 *          we don't get events after that
 *          dragged is as in moveFn
 *          numClicks is how many clicks we've registered within
 *          a doubleclick time
 */
fx.dragElement = function(options) {
    var gd = Plotly.Lib.getPlotDiv(options.element) || {},
        numClicks = 1,
        DBLCLICKDELAY = constants.DBLCLICKDELAY,
        startX,
        startY,
        newMouseDownTime,
        dragCover,
        initialTarget;

    if(!gd._mouseDownTime) gd._mouseDownTime = 0;

    function onStart(e) {
        // because we cancel event bubbling,
        // explicitly trigger input blur event.
        var inputBox = document.querySelector('.plugin-editable');
        if(inputBox) d3.select(inputBox).on('blur').call(inputBox);

        // make dragging and dragged into properties of gd
        // so that others can look at and modify them
        gd._dragged = false;
        gd._dragging = true;
        startX = e.clientX;
        startY = e.clientY;
        initialTarget = e.target;

        newMouseDownTime = (new Date()).getTime();
        if(newMouseDownTime - gd._mouseDownTime < DBLCLICKDELAY) {
            // in a click train
            numClicks += 1;
        }
        else {
            // new click train
            numClicks = 1;
            gd._mouseDownTime = newMouseDownTime;
        }

        if(options.prepFn) options.prepFn(e, startX, startY);

        dragCover = coverSlip();

        dragCover.onmousemove = onMove;
        dragCover.onmouseup = onDone;
        dragCover.onmouseout = onDone;

        dragCover.style.cursor = window.getComputedStyle(options.element).cursor;

        return Plotly.Lib.pauseEvent(e);
    }

    function onMove(e) {
        var dx = e.clientX - startX,
            dy = e.clientY - startY,
            minDrag = options.minDrag || constants.MINDRAG;

        if(Math.abs(dx) < minDrag) dx = 0;
        if(Math.abs(dy) < minDrag) dy = 0;
        if(dx||dy) {
            gd._dragged = true;
            fx.unhover(gd);
        }

        if(options.moveFn) options.moveFn(dx, dy, gd._dragged);

        return Plotly.Lib.pauseEvent(e);
    }

    function onDone(e) {
        dragCover.onmousemove = null;
        dragCover.onmouseup = null;
        dragCover.onmouseout = null;
        Plotly.Lib.removeElement(dragCover);

        if(!gd._dragging) {
            gd._dragged = false;
            return;
        }
        gd._dragging = false;

        // don't count as a dblClick unless the mouseUp is also within
        // the dblclick delay
        if((new Date()).getTime() - gd._mouseDownTime > DBLCLICKDELAY) {
            numClicks = Math.max(numClicks - 1, 1);
        }

        if(options.doneFn) options.doneFn(gd._dragged, numClicks);

        if(!gd._dragged) {
            var e2 = document.createEvent('MouseEvents');
            e2.initEvent('click', true, true);
            initialTarget.dispatchEvent(e2);
        }

        finishDrag(gd);

        gd._dragged = false;

        return Plotly.Lib.pauseEvent(e);
    }

    options.element.onmousedown = onStart;
    options.element.style.pointerEvents = 'all';
};

function coverSlip() {
    var cover = document.createElement('div');

    cover.className = 'dragcover';
    var cStyle = cover.style;
    cStyle.position = 'fixed';
    cStyle.left = 0;
    cStyle.right = 0;
    cStyle.top = 0;
    cStyle.bottom = 0;
    cStyle.zIndex = 999999999;
    cStyle.background = 'none';

    document.body.appendChild(cover);

    return cover;
}

fx.setCursor = function(el3,csr) {
    (el3.attr('class')||'').split(' ').forEach(function(cls) {
        if(cls.indexOf('cursor-')===0) { el3.classed(cls,false); }
    });
    if(csr) { el3.classed('cursor-'+csr, true); }
};

// for bar charts and others with finite-size objects: you must be inside
// it to see its hover info, so distance is infinite outside.
// But make distance inside be at least 1/4 MAXDIST, and a little bigger
// for bigger bars, to prioritize scatter and smaller bars over big bars

// note that for closest mode, two inbox's will get added in quadrature
// args are (signed) difference from the two opposite edges
// count one edge as in, so that over continuous ranges you never get a gap
fx.inbox = function(v0,v1) {
    if(v0*v1<0 || v0===0) {
        return constants.MAXDIST*(0.6-0.3/Math.max(3,Math.abs(v0-v1)));
    }
    return Infinity;
};<|MERGE_RESOLUTION|>--- conflicted
+++ resolved
@@ -313,7 +313,7 @@
 
     var fullLayout = gd._fullLayout,
         plotinfo = fullLayout._plots[subplot],
-<<<<<<< HEAD
+
         //If the user passed in an array of subplots, use those instead of finding overlayed plots
         subplots = Array.isArray(subplot) ?
             subplot :
@@ -321,11 +321,6 @@
             [subplot].concat(plotinfo.overlays
                 .map(function(pi){ return pi.id; })),
 
-=======
-        // list of all overlaid subplots to look at
-        subplots = [subplot].concat(plotinfo.overlays
-            .map(function(pi) { return pi.id; })),
->>>>>>> 8dd98a09
         xaArray = subplots.map(function(spId) {
             return Plotly.Axes.getFromId(gd, spId, 'x');
         }),
@@ -881,13 +876,8 @@
 
     // first create the objects
     var hoverLabels = container.selectAll('g.hovertext')
-<<<<<<< HEAD
         .data(hoverData,function(d){
             return [d.trace.index,d.index,d.x0,d.y0,d.name,d.attr,d.xa,d.ya ||''].join(',');
-=======
-        .data(hoverData,function(d) {
-            return [d.trace.index,d.index,d.x0,d.y0,d.name,d.attr||''].join(',');
->>>>>>> 8dd98a09
         });
     hoverLabels.enter().append('g')
         .classed('hovertext',true)
@@ -1060,12 +1050,8 @@
 
         // make groups of touching points
         pointgroups = hoverData
-<<<<<<< HEAD
             .map(function(d,i){
                 var axis = d[ax];
-=======
-            .map(function(d,i) {
->>>>>>> 8dd98a09
                 return [{
                     i: i,
                     dp: 0,
