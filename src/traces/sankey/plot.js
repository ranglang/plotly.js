--- conflicted
+++ resolved
@@ -159,25 +159,6 @@
 
         var hoverItems = [];
 
-<<<<<<< HEAD
-        var tooltip = Fx.loneHover({
-            x: hoverCenterX,
-            y: hoverCenterY,
-            name: hovertemplateLabels.valueLabel,
-            text: [
-                d.link.label || '',
-                sourceLabel + d.link.source.label,
-                targetLabel + d.link.target.label,
-                d.link.concentrationscale ? concentrationLabel + d3.format('%0.2f')(d.link.flow.labelConcentration) : ''
-            ].filter(renderableValuePresent).join('<br>'),
-            color: castHoverOption(obj, 'bgcolor') || Color.addOpacity(d.tinyColorHue, 1),
-            borderColor: castHoverOption(obj, 'bordercolor'),
-            fontFamily: castHoverOption(obj, 'font.family'),
-            fontSize: castHoverOption(obj, 'font.size'),
-            fontColor: castHoverOption(obj, 'font.color'),
-            nameLength: castHoverOption(obj, 'namelength'),
-            idealAlign: d3.event.x < hoverCenterX ? 'right' : 'left',
-=======
         function hoverCenterPosition(link) {
             var hoverCenterX, hoverCenterY;
             if(link.circular) {
@@ -189,7 +170,6 @@
             }
             return [hoverCenterX, hoverCenterY];
         }
->>>>>>> 5baa1393
 
         // For each related links, create a hoverItem
         var anchorIndex = 0;
@@ -217,6 +197,7 @@
                 fontFamily: castHoverOption(obj, 'font.family'),
                 fontSize: castHoverOption(obj, 'font.size'),
                 fontColor: castHoverOption(obj, 'font.color'),
+                nameLength: castHoverOption(obj, 'namelength'),
                 idealAlign: d3.event.x < hoverCenter[0] ? 'right' : 'left',
 
                 hovertemplate: obj.hovertemplate,
