--- conflicted
+++ resolved
@@ -17,10 +17,13 @@
 
     if(!options) options = {type: 'mouse'};
 
+    Lib.clearThrottle();
+
     if(options.type === 'touch') {
         touchEvent('touchstart', path[0][0], path[0][1]);
 
         path.slice(1, len).forEach(function(pt) {
+            Lib.clearThrottle();
             touchEvent('touchmove', pt[0], pt[1]);
         });
 
@@ -28,23 +31,13 @@
         return;
     }
 
-<<<<<<< HEAD
-        if(options.type === 'touch') {
-            Lib.clearThrottle();
-            touchEvent('touchstart', path[0][0], path[0][1]);
-
-            path.slice(1, len).forEach(function(pt) {
-                Lib.clearThrottle();
-                touchEvent('touchmove', pt[0], pt[1]);
-            });
-=======
     mouseEvent('mousemove', path[0][0], path[0][1]);
     mouseEvent('mousedown', path[0][0], path[0][1]);
 
     path.slice(1, len).forEach(function(pt) {
+        Lib.clearThrottle();
         mouseEvent('mousemove', pt[0], pt[1]);
     });
->>>>>>> 2ba7bdf3
 
     mouseEvent('mouseup', path[len - 1][0], path[len - 1][1]);
 }
@@ -56,22 +49,60 @@
         .toBe(outlineCnt, 'selection outline count');
 }
 
-<<<<<<< HEAD
-        Lib.clearThrottle();
-        mouseEvent('mousemove', path[0][0], path[0][1]);
-        mouseEvent('mousedown', path[0][0], path[0][1]);
-
-        path.slice(1, len).forEach(function(pt) {
-            Lib.clearThrottle();
-            mouseEvent('mousemove', pt[0], pt[1]);
-        });
-=======
+var selectingCnt, selectingData, selectedCnt, selectedData, deselectCnt, doubleClickData;
+var selectedPromise, deselectPromise;
+
+function resetEvents(gd) {
+    selectingCnt = 0;
+    selectedCnt = 0;
+    deselectCnt = 0;
+    doubleClickData = null;
+
+    gd.removeAllListeners();
+
+    selectedPromise = new Promise(function(resolve) {
+        gd.on('plotly_selecting', function(data) {
+            assertSelectionNodes(1, 2);
+            selectingCnt++;
+            selectingData = data;
+        });
+
+        gd.on('plotly_selected', function(data) {
+            assertSelectionNodes(0, 2);
+            selectedCnt++;
+            selectedData = data;
+            resolve();
+        });
+    });
+
+    deselectPromise = new Promise(function(resolve) {
+        gd.on('plotly_deselect', function(data) {
+            assertSelectionNodes(0, 0);
+            deselectCnt++;
+            doubleClickData = data;
+            resolve();
+        });
+    });
+}
+
+function assertEventCounts(selecting, selected, deselect, msg) {
+    expect(selectingCnt).toBe(selecting, 'plotly_selecting call count: ' + msg);
+    expect(selectedCnt).toBe(selected, 'plotly_selected call count: ' + msg);
+    expect(deselectCnt).toBe(deselect, 'plotly_deselect call count: ' + msg);
+}
+
+// events for box or lasso select mouse moves then a doubleclick
+var NOEVENTS = [0, 0, 0];
+// deselect gives an extra plotly_selected event on the first click
+// event data is undefined
+var BOXEVENTS = [1, 2, 1];
+// assumes 5 points in the lasso path
+var LASSOEVENTS = [4, 2, 1];
+
 describe('Test select box and lasso in general:', function() {
     var mock = require('@mocks/14.json');
-
     var selectPath = [[93, 193], [143, 193]];
     var lassoPath = [[316, 171], [318, 239], [335, 243], [328, 169]];
->>>>>>> 2ba7bdf3
 
     afterEach(destroyGraphDiv);
 
@@ -180,42 +211,6 @@
             doubleClick(x2, y2).then(done);
         });
     });
-
-    var selectingCnt, selectingData, selectedCnt, selectedData, deselectCnt, doubleClickData;
-    var selectedPromise, deselectPromise;
-
-    function resetEvents(gd) {
-        selectingCnt = 0;
-        selectedCnt = 0;
-        deselectCnt = 0;
-        doubleClickData = null;
-
-        gd.removeAllListeners();
-
-        selectedPromise = new Promise(function(resolve) {
-            gd.on('plotly_selecting', function(data) {
-                assertSelectionNodes(1, 2);
-                selectingCnt++;
-                selectingData = data;
-            });
-
-            gd.on('plotly_selected', function(data) {
-                assertSelectionNodes(0, 2);
-                selectedCnt++;
-                selectedData = data;
-                resolve();
-            });
-        });
-
-        deselectPromise = new Promise(function(resolve) {
-            gd.on('plotly_deselect', function(data) {
-                assertSelectionNodes(0, 0);
-                deselectCnt++;
-                doubleClickData = data;
-                resolve();
-            });
-        });
-    }
 
     describe('select events', function() {
         var mockCopy = Lib.extendDeep({}, mock);
@@ -475,15 +470,8 @@
     });
 });
 
-<<<<<<< HEAD
-    it('should work on scatterternary traces', function(done) {
-        var fig = Lib.extendDeep({}, require('@mocks/ternary_simple'));
-        var gd = createGraphDiv();
-=======
 describe('Test select box and lasso per trace:', function() {
     var gd;
-    var eventData;
->>>>>>> 2ba7bdf3
 
     beforeEach(function() {
         gd = createGraphDiv();
@@ -491,20 +479,14 @@
 
     afterEach(destroyGraphDiv);
 
-<<<<<<< HEAD
-        function assertPoints(expected) {
-            var pts = selectedData.points;
-            expect(pts.length).toBe(expected.length, 'selected points length');
-=======
     function makeAssertPoints(keys) {
         var callNumber = 0;
 
         return function(expected) {
             var msg = '(call #' + callNumber + ') ';
-            var pts = (eventData || {}).points || [];
+            var pts = (selectedData || {}).points || [];
 
             expect(pts.length).toBe(expected.length, msg + 'selected points length');
->>>>>>> 2ba7bdf3
 
             pts.forEach(function(p, i) {
                 var e = expected[i] || [];
@@ -514,16 +496,6 @@
                 });
             });
 
-<<<<<<< HEAD
-        Plotly.plot(gd, fig)
-        .then(function() {
-            resetEvents(gd);
-            assertSelectionNodes(0, 0);
-            drag([[400, 200], [445, 235]]);
-            return selectedPromise;
-        })
-        .then(function() {
-=======
             callNumber++;
         };
     }
@@ -534,7 +506,7 @@
 
         return function(expected) {
             var msg = '(call #' + callNumber + ') ';
-            var ranges = (eventData.range || {})[subplot] || [];
+            var ranges = (selectedData.range || {})[subplot] || [];
 
             expect(ranges)
                 .toBeCloseTo2DArray(expected, tol, msg + 'select box range for ' + subplot);
@@ -549,7 +521,7 @@
 
         return function(expected) {
             var msg = '(call #' + callNumber + ') ';
-            var lassoPoints = (eventData.lassoPoints || {})[subplot] || [];
+            var lassoPoints = (selectedData.lassoPoints || {})[subplot] || [];
 
             expect(lassoPoints)
                 .toBeCloseTo2DArray(expected, tol, msg + 'lasso points for ' + subplot);
@@ -558,71 +530,28 @@
         };
     }
 
-    function _run(dragPath, afterDragFn, dblClickPos) {
+    function _run(dragPath, afterDragFn, dblClickPos, eventCounts, msg) {
         afterDragFn = afterDragFn || function() {};
         dblClickPos = dblClickPos || [250, 200];
 
-        var selectingCnt = 0;
-        var selectedCnt = 0;
-        var deselectCnt = 0;
-
-        gd.once('plotly_selecting', function() {
-            assertSelectionNodes(1, 2);
-            selectingCnt++;
-        });
-
-        gd.once('plotly_selected', function(d) {
->>>>>>> 2ba7bdf3
-            assertSelectionNodes(0, 2);
-            selectedCnt++;
-            eventData = d;
-        });
-
-        gd.once('plotly_deselect', function() {
-            deselectCnt++;
-            assertSelectionNodes(0, 0);
-        });
+        resetEvents(gd);
 
         assertSelectionNodes(0, 0);
         drag(dragPath);
-        afterDragFn();
-
-        return doubleClick(dblClickPos[0], dblClickPos[1]).then(function() {
-            expect(selectingCnt).toBe(1, 'plotly_selecting call count');
-            expect(selectedCnt).toBe(1, 'plotly_selected call count');
-            expect(deselectCnt).toBe(1, 'plotly_deselect call count');
-        });
-    }
-
-    function _runNoSelect(dragPath, afterDragFn, dblClickPos) {
-        afterDragFn = afterDragFn || function() {};
-        dblClickPos = dblClickPos || [250, 200];
-
-        var selectingCnt = 0;
-        var selectedCnt = 0;
-        var deselectCnt = 0;
-
-        gd.once('plotly_selecting', function() {
-            selectingCnt++;
-        });
-
-        gd.once('plotly_selected', function() {
-            selectedCnt++;
-        });
-
-        gd.once('plotly_deselect', function() {
-            deselectCnt++;
-        });
-
-        assertSelectionNodes(0, 0);
-        drag(dragPath);
-        afterDragFn();
-
-        return doubleClick(dblClickPos[0], dblClickPos[1]).then(function() {
-            expect(selectingCnt).toBe(0, 'plotly_selecting call count');
-            expect(selectedCnt).toBe(0, 'plotly_selected call count');
-            expect(deselectCnt).toBe(0, 'plotly_deselect call count');
-        });
+
+        return (eventCounts[0] ? selectedPromise : Promise.resolve())
+            .then(afterDragFn)
+            .then(function() {
+                // before dblclick we also have one less plotly_selected event
+                // because the first click of the dblclick emits plotly_selected
+                // even though it does so with undefined event data.
+                assertEventCounts(eventCounts[0], Math.max(0, eventCounts[1] - 1), 0, msg);
+                return doubleClick(dblClickPos[0], dblClickPos[1]);
+            })
+            .then(eventCounts[2] ? deselectPromise : Promise.resolve())
+            .then(function() {
+                assertEventCounts(eventCounts[0], eventCounts[1], eventCounts[2], msg);
+            });
     }
 
     it('should work on scatterternary traces', function(done) {
@@ -633,127 +562,73 @@
         fig.layout.dragmode = 'select';
 
         Plotly.plot(gd, fig).then(function() {
-            return _run([[400, 200], [445, 235]], function() {
-                assertPoints([[0.5, 0.25, 0.25]]);
-            }, [380, 180]);
+            return _run(
+                [[400, 200], [445, 235]],
+                function() {
+                    assertPoints([[0.5, 0.25, 0.25]]);
+                },
+                [380, 180],
+                BOXEVENTS, 'scatterternary select'
+            );
         })
         .then(function() {
             return Plotly.relayout(gd, 'dragmode', 'lasso');
         })
         .then(function() {
-<<<<<<< HEAD
-            resetEvents(gd);
-            assertSelectionNodes(0, 0);
-            drag([[400, 200], [445, 200], [445, 235], [400, 235], [400, 200]]);
-            return selectedPromise;
-        })
-        .then(function() {
-            assertSelectionNodes(0, 2);
-            assertPoints([{ a: 0.5, b: 0.25, c: 0.25 }]);
-
-=======
-            return _run([[400, 200], [445, 200], [445, 235], [400, 235], [400, 200]], function() {
-                assertPoints([[0.5, 0.25, 0.25]]);
-            }, [380, 180]);
-        })
-        .then(function() {
->>>>>>> 2ba7bdf3
+            return _run(
+                [[400, 200], [445, 200], [445, 235], [400, 235], [400, 200]],
+                function() { assertPoints([[0.5, 0.25, 0.25]]); },
+                [380, 180],
+                LASSOEVENTS, 'scatterternary lasso'
+            );
+        })
+        .then(function() {
             // should work after a relayout too
             return Plotly.relayout(gd, 'width', 400);
         })
         .then(function() {
-<<<<<<< HEAD
-            resetEvents(gd);
-            assertSelectionNodes(0, 0);
-            drag([[200, 200], [230, 200], [230, 230], [200, 230], [200, 200]]);
-            return selectedPromise;
-        })
-        .then(function() {
-            assertSelectionNodes(0, 2);
-            assertPoints([{ a: 0.5, b: 0.25, c: 0.25 }]);
-=======
-            return _run([[200, 200], [230, 200], [230, 230], [200, 230], [200, 200]], function() {
-                assertPoints([[0.5, 0.25, 0.25]]);
-            }, [180, 180]);
->>>>>>> 2ba7bdf3
+            return _run(
+                [[200, 200], [230, 200], [230, 230], [200, 230], [200, 200]],
+                function() { assertPoints([[0.5, 0.25, 0.25]]); },
+                [180, 180],
+                LASSOEVENTS, 'scatterternary lasso after relayout'
+            );
         })
         .catch(fail)
         .then(done);
     });
 
     it('should work on scattercarpet traces', function(done) {
-<<<<<<< HEAD
-        var fig = Lib.extendDeep({}, require('@mocks/scattercarpet'));
-        var gd = createGraphDiv();
-=======
         var assertPoints = makeAssertPoints(['a', 'b']);
->>>>>>> 2ba7bdf3
 
         var fig = Lib.extendDeep({}, require('@mocks/scattercarpet'));
         fig.layout.dragmode = 'select';
 
-<<<<<<< HEAD
-        function assertPoints(expected) {
-            var pts = selectedData.points;
-            expect(pts.length).toBe(expected.length, 'selected points length');
-
-            pts.forEach(function(p, i) {
-                var e = expected[i];
-                expect(p.a).toBe(e.a, 'selected pt a val');
-                expect(p.b).toBe(e.b, 'selected pt b val');
-            });
-            pts = [];
-        }
-
         Plotly.plot(gd, fig).then(function() {
-            resetEvents(gd);
-            assertSelectionNodes(0, 0);
-            drag([[300, 200], [400, 250]]);
-            return selectedPromise;
-        })
-        .then(function() {
-            assertSelectionNodes(0, 2);
-            assertPoints([{ a: 0.2, b: 1.5 }]);
-
+            return _run(
+                [[300, 200], [400, 250]],
+                function() { assertPoints([[0.2, 1.5]]); },
+                null, BOXEVENTS, 'scattercarpet select'
+            );
+        })
+        .then(function() {
             return Plotly.relayout(gd, 'dragmode', 'lasso');
         })
         .then(function() {
-            resetEvents(gd);
-            assertSelectionNodes(0, 0);
-            drag([[300, 200], [400, 200], [400, 250], [300, 250], [300, 200]]);
-            return selectedPromise;
-        })
-        .then(function() {
-            assertSelectionNodes(0, 2);
-            assertPoints([{ a: 0.2, b: 1.5 }]);
-=======
-        Plotly.plot(gd, fig).then(function() {
-            return _run([[300, 200], [400, 250]], function() {
-                assertPoints([[0.2, 1.5]]);
-            });
-        })
-        .then(function() {
-            return Plotly.relayout(gd, 'dragmode', 'lasso');
-        })
-        .then(function() {
-            return _run([[300, 200], [400, 200], [400, 250], [300, 250], [300, 200]], function() {
-                assertPoints([[0.2, 1.5]]);
-            });
->>>>>>> 2ba7bdf3
+            return _run(
+                [[300, 200], [400, 200], [400, 250], [300, 250], [300, 200]],
+                function() { assertPoints([[0.2, 1.5]]); },
+                null, LASSOEVENTS, 'scattercarpet lasso'
+            );
         })
         .catch(fail)
         .then(done);
     });
 
     it('@noCI should work on scattermapbox traces', function(done) {
-<<<<<<< HEAD
-        var fig = Lib.extendDeep({}, require('@mocks/mapbox_bubbles-text'));
-        var gd = createGraphDiv();
-=======
         var assertPoints = makeAssertPoints(['lon', 'lat']);
         var assertRanges = makeAssertRanges('mapbox');
         var assertLassoPoints = makeAssertLassoPoints('mapbox');
->>>>>>> 2ba7bdf3
 
         var fig = Lib.extendDeep({}, require('@mocks/mapbox_bubbles-text'));
         fig.layout.dragmode = 'select';
@@ -761,91 +636,39 @@
             mapboxAccessToken: require('@build/credentials.json').MAPBOX_ACCESS_TOKEN
         };
 
-<<<<<<< HEAD
-        function assertPoints(expected) {
-            var pts = selectedData.points || [];
-
-            expect(pts.length).toBe(expected.length, 'selected points length');
-
-            pts.forEach(function(p, i) {
-                var e = expected[i];
-                expect(p.lon).toBe(e.lon, 'selected pt lon val');
-                expect(p.lat).toBe(e.lat, 'selected pt lat val');
-            });
-        }
-
-        function assertRanges(expected) {
-            var ranges = (selectedData.range || {}).mapbox || [];
-            expect(ranges).toBeCloseTo2DArray(expected, 1, 'select box range (in lon/lat)');
-        }
-
-        function assertLassoPoints(expected) {
-            var lassoPoints = (selectedData.lassoPoints || {}).mapbox || [];
-            expect(lassoPoints).toBeCloseTo2DArray(expected, 1, 'lasso points (in lon/lat)');
-        }
-
-        function checkEventCounts(selecting, selected, deselect, msg) {
-            expect(selectingCnt).toBe(selecting, 'plotly_selecting call count: ' + msg);
-            expect(selectedCnt).toBe(selected, 'plotly_selected call count: ' + msg);
-            expect(deselectCnt).toBe(deselect, 'plotly_deselect call count: ' + msg);
-        }
-
         Plotly.plot(gd, fig).then(function() {
-            resetEvents(gd);
-            drag([[370, 120], [500, 200]]);
-            return selectedPromise;
-        })
-        .then(function() {
-            assertPoints([{lon: 30, lat: 30}]);
-            assertRanges([[21.99, 34.55], [38.14, 25.98]]);
-            checkEventCounts(1, 1, 0, 'select');
-
-            return doubleClick(250, 200);
-        })
-        .then(deselectPromise)
-        .then(function() {
-            // deselect gives an extra plotly_selected event on the first click
-            // event data is undefined
-            checkEventCounts(1, 2, 1, 'deselect');
-=======
-        Plotly.plot(gd, fig).then(function() {
-            return _run([[370, 120], [500, 200]], function() {
-                assertPoints([[30, 30]]);
-                assertRanges([[21.99, 34.55], [38.14, 25.98]]);
-            });
->>>>>>> 2ba7bdf3
+            return _run(
+                [[370, 120], [500, 200]],
+                function() {
+                    assertPoints([[30, 30]]);
+                    assertRanges([[21.99, 34.55], [38.14, 25.98]]);
+                },
+                null, BOXEVENTS, 'scattermapbox select'
+            );
         })
         .then(function() {
             return Plotly.relayout(gd, 'dragmode', 'lasso');
         })
         .then(function() {
-<<<<<<< HEAD
-            resetEvents(gd);
-            drag([[300, 200], [300, 300], [400, 300], [400, 200], [300, 200]]);
-            return selectedPromise;
-        })
-        .then(function() {
-            assertPoints([{lon: 20, lat: 20}]);
-            assertLassoPoints([
-                [13.28, 25.97], [13.28, 14.33], [25.71, 14.33], [25.71, 25.97], [13.28, 25.97]
-            ]);
-            checkEventCounts(4, 1, 0, 'lasso');
-
-            return doubleClick(250, 200);
-=======
-            return _run([[300, 200], [300, 300], [400, 300], [400, 200], [300, 200]], function() {
-                assertPoints([[20, 20]]);
-                assertLassoPoints([
-                    [13.28, 25.97], [13.28, 14.33], [25.71, 14.33], [25.71, 25.97], [13.28, 25.97]
-                ]);
-            });
+            return _run(
+                [[300, 200], [300, 300], [400, 300], [400, 200], [300, 200]],
+                function() {
+                    assertPoints([[20, 20]]);
+                    assertLassoPoints([
+                        [13.28, 25.97], [13.28, 14.33], [25.71, 14.33], [25.71, 25.97], [13.28, 25.97]
+                    ]);
+                },
+                null, LASSOEVENTS, 'scattermapbox lasso'
+            );
         })
         .then(function() {
             // make selection handlers don't get called in 'pan' dragmode
             return Plotly.relayout(gd, 'dragmode', 'pan');
         })
         .then(function() {
-            return _runNoSelect([[370, 120], [500, 200]]);
+            return _run(
+                [[370, 120], [500, 200]], null, null, NOEVENTS, 'scattermapbox pan'
+            );
         })
         .catch(fail)
         .then(done);
@@ -871,40 +694,41 @@
             height: 600
         })
         .then(function() {
-            return _run([[350, 200], [450, 400]], function() {
-                assertPoints([[10, 10], [20, 20], [-10, 10], [-20, 20]]);
-                assertRanges([[-28.13, 61.88], [28.13, -50.64]]);
-            });
+            return _run(
+                [[350, 200], [450, 400]],
+                function() {
+                    assertPoints([[10, 10], [20, 20], [-10, 10], [-20, 20]]);
+                    assertRanges([[-28.13, 61.88], [28.13, -50.64]]);
+                },
+                null, BOXEVENTS, 'scattergeo select'
+            );
         })
         .then(function() {
             return Plotly.relayout(gd, 'dragmode', 'lasso');
         })
         .then(function() {
-            return _run([[300, 200], [300, 300], [400, 300], [400, 200], [300, 200]], function() {
-                assertPoints([[-10, 10], [-20, 20], [-30, 30]]);
-                assertLassoPoints([
-                    [-56.25, 61.88], [-56.24, 5.63], [0, 5.63], [0, 61.88], [-56.25, 61.88]
-                ]);
-            });
->>>>>>> 2ba7bdf3
-        })
-        .then(deselectPromise)
-        .then(function() {
-            checkEventCounts(4, 2, 1, 'de-lasso');
+            return _run(
+                [[300, 200], [300, 300], [400, 300], [400, 200], [300, 200]],
+                function() {
+                    assertPoints([[-10, 10], [-20, 20], [-30, 30]]);
+                    assertLassoPoints([
+                        [-56.25, 61.88], [-56.24, 5.63], [0, 5.63], [0, 61.88], [-56.25, 61.88]
+                    ]);
+                },
+                null, LASSOEVENTS, 'scattergeo lasso'
+            );
+        })
+        // .then(deselectPromise)
+        .then(function() {
+            // assertEventCounts(4, 2, 1, 'de-lasso');
 
             // make sure selection handlers don't get called in 'pan' dragmode
             return Plotly.relayout(gd, 'dragmode', 'pan');
         })
         .then(function() {
-<<<<<<< HEAD
-            resetEvents(gd);
-            return doubleClick(250, 200);
-        })
-        .then(deselectPromise)
-        .then(function() {
-            checkEventCounts(0, 0, 0, 'pan/autorange');
-=======
-            return _runNoSelect([[370, 120], [500, 200]]);
+            return _run(
+                [[370, 120], [500, 200]], null, null, NOEVENTS, 'scattergeo pan'
+            );
         })
         .catch(fail)
         .then(done);
@@ -923,29 +747,40 @@
 
         Plotly.plot(gd, fig)
         .then(function() {
-            return _run([[350, 200], [400, 250]], function() {
-                assertPoints([['GBR', 26.507354205352502], ['IRL', 86.4125147625692]]);
-                assertRanges([[-19.11, 63.06], [7.31, 53.72]]);
-            }, [280, 190]);
+            return _run(
+                [[350, 200], [400, 250]],
+                function() {
+                    assertPoints([['GBR', 26.507354205352502], ['IRL', 86.4125147625692]]);
+                    assertRanges([[-19.11, 63.06], [7.31, 53.72]]);
+                },
+                [280, 190],
+                BOXEVENTS, 'choropleth select'
+            );
         })
         .then(function() {
             return Plotly.relayout(gd, 'dragmode', 'lasso');
         })
         .then(function() {
-            return _run([[350, 200], [400, 200], [400, 250], [350, 250], [350, 200]], function() {
-                assertPoints([['GBR', 26.507354205352502], ['IRL', 86.4125147625692]]);
-                assertLassoPoints([
-                    [-19.11, 63.06], [5.50, 65.25], [7.31, 53.72], [-12.90, 51.70], [-19.11, 63.06]
-                ]);
-            }, [280, 190]);
+            return _run(
+                [[350, 200], [400, 200], [400, 250], [350, 250], [350, 200]],
+                function() {
+                    assertPoints([['GBR', 26.507354205352502], ['IRL', 86.4125147625692]]);
+                    assertLassoPoints([
+                        [-19.11, 63.06], [5.50, 65.25], [7.31, 53.72], [-12.90, 51.70], [-19.11, 63.06]
+                    ]);
+                },
+                [280, 190],
+                LASSOEVENTS, 'choropleth lasso'
+            );
         })
         .then(function() {
             // make selection handlers don't get called in 'pan' dragmode
             return Plotly.relayout(gd, 'dragmode', 'pan');
         })
         .then(function() {
-            return _runNoSelect([[370, 120], [500, 200]]);
->>>>>>> 2ba7bdf3
+            return _run(
+                [[370, 120], [500, 200]], null, [280, 190], NOEVENTS, 'choropleth pan'
+            );
         })
         .catch(fail)
         .then(done);
