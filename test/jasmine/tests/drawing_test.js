var Drawing = require('@src/components/drawing');

var d3 = require('d3');

var Plotly = require('@lib/index');

var createGraphDiv = require('../assets/create_graph_div');
var destroyGraphDiv = require('../assets/destroy_graph_div');
var fail = require('../assets/fail_test');

describe('Drawing', function() {
    'use strict';

    describe('setClipUrl', function() {

        beforeEach(function() {
            this.svg = d3.select('body').append('svg');
            this.g = this.svg.append('g');
        });

        afterEach(function() {
            this.svg.remove();
            this.g.remove();
        });

        it('should set the clip-path attribute', function() {
            expect(this.g.attr('clip-path')).toBe(null);

            Drawing.setClipUrl(this.g, 'id1');

            expect(this.g.attr('clip-path')).toEqual('url(#id1)');
        });

        it('should unset the clip-path if arg is falsy', function() {
            this.g.attr('clip-path', 'url(#id2)');

            Drawing.setClipUrl(this.g, false);

            expect(this.g.attr('clip-path')).toBe(null);
        });

        it('should append window URL to clip-path if <base> is present', function() {

            // append <base> with href
            var base = d3.select('body')
                .append('base')
                .attr('href', 'https://plot.ly');

            // grab window URL
            var href = window.location.href;

            Drawing.setClipUrl(this.g, 'id3');

            expect(this.g.attr('clip-path'))
                .toEqual('url(' + href + '#id3)');

            base.remove();
        });

        it('should append window URL w/o hash to clip-path if <base> is present', function() {
            var base = d3.select('body')
                .append('base')
                .attr('href', 'https://plot.ly/#hash');

            window.location.hash = 'hash';

            Drawing.setClipUrl(this.g, 'id4');

            var expected = 'url(' + window.location.href.split('#')[0] + '#id4)';

            expect(this.g.attr('clip-path')).toEqual(expected);

            base.remove();
            window.location.hash = '';
        });
    });

    describe('getTranslate', function() {

        it('should work with regular DOM elements', function() {
            var el = document.createElement('div');

            expect(Drawing.getTranslate(el)).toEqual({ x: 0, y: 0 });

            el.setAttribute('transform', 'translate(123.45px, 67)');
            expect(Drawing.getTranslate(el)).toEqual({ x: 123.45, y: 67 });

            el.setAttribute('transform', 'translate(123.45)');
            expect(Drawing.getTranslate(el)).toEqual({ x: 123.45, y: 0 });

            el.setAttribute('transform', 'translate(1 2)');
            expect(Drawing.getTranslate(el)).toEqual({ x: 1, y: 2 });

            el.setAttribute('transform', 'translate(1 2); rotate(20deg)');
            expect(Drawing.getTranslate(el)).toEqual({ x: 1, y: 2 });

            el.setAttribute('transform', 'rotate(20deg) translate(1 2);');
            expect(Drawing.getTranslate(el)).toEqual({ x: 1, y: 2 });

            el.setAttribute('transform', 'rotate(20deg)');
            expect(Drawing.getTranslate(el)).toEqual({ x: 0, y: 0 });
        });

        it('should work with d3 elements', function() {
            var el = d3.select(document.createElement('div'));

            el.attr('transform', 'translate(123.45px, 67)');
            expect(Drawing.getTranslate(el)).toEqual({ x: 123.45, y: 67 });

            el.attr('transform', 'translate(123.45)');
            expect(Drawing.getTranslate(el)).toEqual({ x: 123.45, y: 0 });

            el.attr('transform', 'translate(1 2)');
            expect(Drawing.getTranslate(el)).toEqual({ x: 1, y: 2 });

            el.attr('transform', 'translate(1 2); rotate(20)');
            expect(Drawing.getTranslate(el)).toEqual({ x: 1, y: 2 });

            el.attr('transform', 'rotate(20)');
            expect(Drawing.getTranslate(el)).toEqual({ x: 0, y: 0 });
        });

        it('should work with negative values', function() {
            var el = document.createElement('div'),
                el3 = d3.select(document.createElement('div'));

            expect(Drawing.getTranslate(el)).toEqual({ x: 0, y: 0 });

            var testCases = [
                { transform: 'translate(-123.45px, -67)', x: -123.45, y: -67 },
                { transform: 'translate(-123.45px, 67)', x: -123.45, y: 67 },
                { transform: 'translate(123.45px, -67)', x: 123.45, y: -67 },
                { transform: 'translate(-123.45)', x: -123.45, y: 0 },
                { transform: 'translate(-1 -2)', x: -1, y: -2 },
                { transform: 'translate(-1 2)', x: -1, y: 2 },
                { transform: 'translate(1 -2)', x: 1, y: -2 },
                { transform: 'translate(-1 -2); rotate(20deg)', x: -1, y: -2 },
                { transform: 'translate(-1 2); rotate(20deg)', x: -1, y: 2 },
                { transform: 'translate(1 -2); rotate(20deg)', x: 1, y: -2 },
                { transform: 'rotate(20deg) translate(-1 -2);', x: -1, y: -2 },
                { transform: 'rotate(20deg) translate(-1 2);', x: -1, y: 2 },
                { transform: 'rotate(20deg) translate(1 -2);', x: 1, y: -2 }
            ];

            for(var i = 0; i < testCases.length; i++) {
                var testCase = testCases[i],
                    transform = testCase.transform,
                    x = testCase.x,
                    y = testCase.y;

                el.setAttribute('transform', transform);
                expect(Drawing.getTranslate(el)).toEqual({ x: x, y: y });

                el3.attr('transform', transform);
                expect(Drawing.getTranslate(el)).toEqual({ x: x, y: y });
            }
        });
    });

    describe('setTranslate', function() {

        it('should work with regular DOM elements', function() {
            var el = document.createElement('div');

            Drawing.setTranslate(el, 5);
            expect(el.getAttribute('transform')).toBe('translate(5, 0)');

            Drawing.setTranslate(el, 10, 20);
            expect(el.getAttribute('transform')).toBe('translate(10, 20)');

            Drawing.setTranslate(el);
            expect(el.getAttribute('transform')).toBe('translate(0, 0)');

            el.setAttribute('transform', 'translate(0, 0); rotate(30)');
            Drawing.setTranslate(el, 30, 40);
            expect(el.getAttribute('transform')).toBe('rotate(30) translate(30, 40)');
        });

        it('should work with d3 elements', function() {
            var el = d3.select(document.createElement('div'));

            Drawing.setTranslate(el, 5);
            expect(el.attr('transform')).toBe('translate(5, 0)');

            Drawing.setTranslate(el, 30, 40);
            expect(el.attr('transform')).toBe('translate(30, 40)');

            Drawing.setTranslate(el);
            expect(el.attr('transform')).toBe('translate(0, 0)');

            el.attr('transform', 'translate(0, 0); rotate(30)');
            Drawing.setTranslate(el, 30, 40);
            expect(el.attr('transform')).toBe('rotate(30) translate(30, 40)');
        });
    });

    describe('getScale', function() {

        it('should work with regular DOM elements', function() {
            var el = document.createElement('div');

            expect(Drawing.getScale(el)).toEqual({ x: 1, y: 1 });

            el.setAttribute('transform', 'scale(1.23, 45)');
            expect(Drawing.getScale(el)).toEqual({ x: 1.23, y: 45 });

            el.setAttribute('transform', 'scale(123.45)');
            expect(Drawing.getScale(el)).toEqual({ x: 123.45, y: 1 });

            el.setAttribute('transform', 'scale(0.1 2)');
            expect(Drawing.getScale(el)).toEqual({ x: 0.1, y: 2 });

            el.setAttribute('transform', 'scale(0.1 2); rotate(20deg)');
            expect(Drawing.getScale(el)).toEqual({ x: 0.1, y: 2 });

            el.setAttribute('transform', 'rotate(20deg) scale(0.1 2);');
            expect(Drawing.getScale(el)).toEqual({ x: 0.1, y: 2 });

            el.setAttribute('transform', 'rotate(20deg)');
            expect(Drawing.getScale(el)).toEqual({ x: 1, y: 1 });
        });

        it('should work with d3 elements', function() {
            var el = d3.select(document.createElement('div'));

            el.attr('transform', 'scale(1.23, 45)');
            expect(Drawing.getScale(el)).toEqual({ x: 1.23, y: 45 });

            el.attr('transform', 'scale(123.45)');
            expect(Drawing.getScale(el)).toEqual({ x: 123.45, y: 1 });

            el.attr('transform', 'scale(0.1 2)');
            expect(Drawing.getScale(el)).toEqual({ x: 0.1, y: 2 });

            el.attr('transform', 'scale(0.1 2); rotate(20)');
            expect(Drawing.getScale(el)).toEqual({ x: 0.1, y: 2 });

            el.attr('transform', 'rotate(20)');
            expect(Drawing.getScale(el)).toEqual({ x: 1, y: 1 });
        });
    });

    describe('setScale', function() {

        it('should work with regular DOM elements', function() {
            var el = document.createElement('div');

            Drawing.setScale(el, 5);
            expect(el.getAttribute('transform')).toBe('scale(5, 1)');

            Drawing.setScale(el, 30, 40);
            expect(el.getAttribute('transform')).toBe('scale(30, 40)');

            Drawing.setScale(el);
            expect(el.getAttribute('transform')).toBe('scale(1, 1)');

            el.setAttribute('transform', 'scale(1, 1); rotate(30)');
            Drawing.setScale(el, 30, 40);
            expect(el.getAttribute('transform')).toBe('rotate(30) scale(30, 40)');
        });

        it('should work with d3 elements', function() {
            var el = d3.select(document.createElement('div'));

            Drawing.setScale(el, 5);
            expect(el.attr('transform')).toBe('scale(5, 1)');

            Drawing.setScale(el, 30, 40);
            expect(el.attr('transform')).toBe('scale(30, 40)');

            Drawing.setScale(el);
            expect(el.attr('transform')).toBe('scale(1, 1)');

            el.attr('transform', 'scale(0, 0); rotate(30)');
            Drawing.setScale(el, 30, 40);
            expect(el.attr('transform')).toBe('rotate(30) scale(30, 40)');
        });
    });

    describe('setPointGroupScale', function() {
        var el, sel;

        beforeEach(function() {
            el = document.createElement('div');
            sel = d3.select(el);
        });

        it('sets the scale of a point', function() {
            Drawing.setPointGroupScale(sel, 2, 2);
            expect(el.getAttribute('transform')).toBe('scale(2,2)');
        });

        it('appends the scale of a point', function() {
            el.setAttribute('transform', 'translate(1,2)');
            Drawing.setPointGroupScale(sel, 2, 2);
            expect(el.getAttribute('transform')).toBe('translate(1,2) scale(2,2)');
        });

        it('modifies the scale of a point', function() {
            el.setAttribute('transform', 'translate(1,2) scale(3,4)');
            Drawing.setPointGroupScale(sel, 2, 2);
            expect(el.getAttribute('transform')).toBe('translate(1,2) scale(2,2)');
        });

        it('does not apply the scale of a point if scale (1, 1)', function() {
            el.setAttribute('transform', 'translate(1,2)');
            Drawing.setPointGroupScale(sel, 1, 1);
            expect(el.getAttribute('transform')).toBe('translate(1,2)');
        });

        it('removes the scale of a point if scale (1, 1)', function() {
            el.setAttribute('transform', 'translate(1,2) scale(3,4)');
            Drawing.setPointGroupScale(sel, 1, 1);
            expect(el.getAttribute('transform')).toBe('translate(1,2)');
        });
    });
<<<<<<< HEAD
});

describe('gradients', function() {
    var gd;

    beforeEach(function() {
        gd = createGraphDiv();
    });

    afterEach(destroyGraphDiv);

    function checkGradientIds(ids, types, c1, c2) {
        var expected = ids.map(function(id) {
            return 'g' + gd._fullLayout._uid + '-' + gd._fullData[0].uid + id;
        });

        var gids = [];
        var typesOut = [];
        var c1Out = [];
        var c2Out = [];
        var gradients = d3.select(gd).selectAll('radialGradient,linearGradient');
        gradients.each(function() {
            gids.push(this.id);
            typesOut.push(this.nodeName.replace('Gradient', ''));
            c1Out.push(d3.select(this).select('stop[offset="100%"]').attr('stop-color'));
            c2Out.push(d3.select(this).select('stop[offset="0%"]').attr('stop-color'));
        });
        gids.sort();

        expect(gids.length).toBe(expected.length);

        for(var i = 0; i < Math.min(gids.length, expected.length); i++) {
            expect(gids[i]).toBe(expected[i]);
            expect(typesOut[i]).toBe(types[i]);
            expect(c1Out[i]).toBe(c1[i]);
            expect(c2Out[i]).toBe(c2[i]);
        }
    }

    it('clears unused gradients after a replot', function(done) {
        Plotly.plot(gd, [{
            y: [0, 1, 2],
            mode: 'markers',
            marker: {
                color: '#123',
                gradient: {
                    type: 'radial',
                    color: ['#fff', '#eee', '#ddd']
                }
            }
        }])
        .then(function() {
            checkGradientIds(
                ['-0', '-1', '-2'],
                ['radial', 'radial', 'radial'],
                ['rgb(17, 34, 51)', 'rgb(17, 34, 51)', 'rgb(17, 34, 51)'],
                ['rgb(255, 255, 255)', 'rgb(238, 238, 238)', 'rgb(221, 221, 221)']);

            return Plotly.restyle(gd, {'marker.color': '#456'});
        })
        .then(function() {
            // simple scalar restyle doesn't trigger a full replot, so
            // doesn't clear the old gradients
            checkGradientIds(
                ['-0', '-1', '-2'],
                ['radial', 'radial', 'radial'],
                ['rgb(68, 85, 102)', 'rgb(68, 85, 102)', 'rgb(68, 85, 102)'],
                ['rgb(255, 255, 255)', 'rgb(238, 238, 238)', 'rgb(221, 221, 221)']);

            return Plotly.restyle(gd, {'marker.gradient.type': [['horizontal', 'vertical', 'radial']]});
        })
        .then(function() {
            // array restyle does replot
            checkGradientIds(
                ['-0', '-1', '-2'],
                ['linear', 'linear', 'radial'],
                ['rgb(68, 85, 102)', 'rgb(68, 85, 102)', 'rgb(68, 85, 102)'],
                ['rgb(255, 255, 255)', 'rgb(238, 238, 238)', 'rgb(221, 221, 221)']);

            return Plotly.restyle(gd, {
                'marker.gradient.type': 'vertical',
                'marker.gradient.color': '#abc'
            });
        })
        .then(function() {
            // down to a single gradient because they're all the same
            checkGradientIds(
                [''],
                ['linear'],
                ['rgb(68, 85, 102)'],
                ['rgb(170, 187, 204)']);

            return Plotly.restyle(gd, {'mode': 'lines'});
        })
        .then(function() {
            // full replot and no resulting markers at all -> no gradients
            checkGradientIds([], [], [], []);
        })
        .catch(fail)
        .then(done);
=======

    describe('setTextPointsScale', function() {
        var svg, g, text;

        beforeEach(function() {
            svg = d3.select(document.createElement('svg'));
            g = svg.append('g');
            text = g.append('text');
        });

        it('sets the transform on an empty element', function() {
            Drawing.setTextPointsScale(g, 2, 3);
            expect(g.attr('transform')).toEqual('translate(0,0) scale(2,3) translate(0,0)');
        });

        it('unsets the transform', function() {
            Drawing.setTextPointsScale(g, 1, 1);
            expect(g.attr('transform')).toEqual('');
        });

        it('preserves a leading translate', function() {
            Drawing.setTextPointsScale(g, 1, 1);
            g.attr('transform', 'translate(1, 2)');
            expect(g.attr('transform')).toEqual('translate(1, 2)');
        });

        it('preserves transforms', function() {
            text.attr('x', 8);
            text.attr('y', 9);
            g.attr('transform', 'translate(1, 2)');
            Drawing.setTextPointsScale(g, 4, 5);
            expect(g.attr('transform')).toEqual('translate(8,9) scale(4,5) translate(-8,-9) translate(1, 2)');
        });
>>>>>>> c7cdc8b0
    });
});<|MERGE_RESOLUTION|>--- conflicted
+++ resolved
@@ -314,7 +314,40 @@
             expect(el.getAttribute('transform')).toBe('translate(1,2)');
         });
     });
-<<<<<<< HEAD
+
+    describe('setTextPointsScale', function() {
+        var svg, g, text;
+
+        beforeEach(function() {
+            svg = d3.select(document.createElement('svg'));
+            g = svg.append('g');
+            text = g.append('text');
+        });
+
+        it('sets the transform on an empty element', function() {
+            Drawing.setTextPointsScale(g, 2, 3);
+            expect(g.attr('transform')).toEqual('translate(0,0) scale(2,3) translate(0,0)');
+        });
+
+        it('unsets the transform', function() {
+            Drawing.setTextPointsScale(g, 1, 1);
+            expect(g.attr('transform')).toEqual('');
+        });
+
+        it('preserves a leading translate', function() {
+            Drawing.setTextPointsScale(g, 1, 1);
+            g.attr('transform', 'translate(1, 2)');
+            expect(g.attr('transform')).toEqual('translate(1, 2)');
+        });
+
+        it('preserves transforms', function() {
+            text.attr('x', 8);
+            text.attr('y', 9);
+            g.attr('transform', 'translate(1, 2)');
+            Drawing.setTextPointsScale(g, 4, 5);
+            expect(g.attr('transform')).toEqual('translate(8,9) scale(4,5) translate(-8,-9) translate(1, 2)');
+        });
+    });
 });
 
 describe('gradients', function() {
@@ -415,40 +448,5 @@
         })
         .catch(fail)
         .then(done);
-=======
-
-    describe('setTextPointsScale', function() {
-        var svg, g, text;
-
-        beforeEach(function() {
-            svg = d3.select(document.createElement('svg'));
-            g = svg.append('g');
-            text = g.append('text');
-        });
-
-        it('sets the transform on an empty element', function() {
-            Drawing.setTextPointsScale(g, 2, 3);
-            expect(g.attr('transform')).toEqual('translate(0,0) scale(2,3) translate(0,0)');
-        });
-
-        it('unsets the transform', function() {
-            Drawing.setTextPointsScale(g, 1, 1);
-            expect(g.attr('transform')).toEqual('');
-        });
-
-        it('preserves a leading translate', function() {
-            Drawing.setTextPointsScale(g, 1, 1);
-            g.attr('transform', 'translate(1, 2)');
-            expect(g.attr('transform')).toEqual('translate(1, 2)');
-        });
-
-        it('preserves transforms', function() {
-            text.attr('x', 8);
-            text.attr('y', 9);
-            g.attr('transform', 'translate(1, 2)');
-            Drawing.setTextPointsScale(g, 4, 5);
-            expect(g.attr('transform')).toEqual('translate(8,9) scale(4,5) translate(-8,-9) translate(1, 2)');
-        });
->>>>>>> c7cdc8b0
     });
 });