--- conflicted
+++ resolved
@@ -112,25 +112,14 @@
         assertPlotSchema(
             function(attr) {
                 if(isValObject(attr)) {
-<<<<<<< HEAD
-                    var valObject = valObjects[attr.valType],
-                        opts = valObject.requiredOpts
-                            .concat(valObject.otherOpts)
-                            .concat([
-                                'valType', 'description', 'role',
-                                'editType', 'impliedEdits', 'anim',
-                                '_compareAsJSON', '_noTemplating'
-                            ]);
-=======
                     var valObject = valObjects[attr.valType];
                     var opts = valObject.requiredOpts
                         .concat(valObject.otherOpts)
                         .concat([
                             'valType', 'description', 'role',
-                            'editType', 'impliedEdits',
+                            'editType', 'impliedEdits', 'anim',
                             '_compareAsJSON', '_noTemplating'
                         ]);
->>>>>>> 2d205e75
 
                     Object.keys(attr).forEach(function(key) {
                         expect(opts.indexOf(key) !== -1).toBe(true, key, attr);
