--- conflicted
+++ resolved
@@ -86,11 +86,7 @@
     "gl-select-box": "^1.0.3",
     "gl-spikes2d": "^1.0.2",
     "gl-streamtube3d": "^1.2.0",
-<<<<<<< HEAD
     "gl-surface3d": "^1.4.5",
-=======
-    "gl-surface3d": "^1.4.4",
->>>>>>> f3adaf11
     "gl-text": "^1.1.6",
     "glslify": "^7.0.0",
     "has-hover": "^1.0.1",
