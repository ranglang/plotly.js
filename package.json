--- conflicted
+++ resolved
@@ -99,14 +99,9 @@
     "polybooljs": "^1.2.0",
     "regl": "^1.3.1",
     "regl-error2d": "^2.0.3",
-<<<<<<< HEAD
-    "regl-line2d": "github:dy/regl-line2d",
+    "regl-line2d": "^3.0.1",
     "regl-scatter2d": "github:dy/regl-scatter2d",
     "regl-scattermatrix": "github:dy/regl-scattermatrix",
-=======
-    "regl-line2d": "^3.0.1",
-    "regl-scatter2d": "^3.0.0",
->>>>>>> 18e19a86
     "right-now": "^1.0.0",
     "robust-orientation": "^1.1.3",
     "sane-topojson": "^2.0.0",
